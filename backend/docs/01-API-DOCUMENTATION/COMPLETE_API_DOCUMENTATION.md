# 📚 OHT-50 Backend API - Complete Documentation

<<<<<<< HEAD
**Phiên bản:** 3.1  
**Ngày cập nhật:** 2025-10-08  
**Base URL:** `http://127.0.0.1:8000`  
**Total Endpoints:** 44 APIs (Core + Network)  
**WebSocket Endpoints:** 3  
=======
**Phiên bản:** 4.0  
**Ngày cập nhật:** 2025-01-28  
**Base URL:** `http://127.0.0.1:8000`  
**Total Endpoints:** 100+ APIs (Complete)  
**WebSocket Endpoints:** 4  
>>>>>>> 51bfb09e

---

## 🎯 **TỔNG QUAN HỆ THỐNG**

<<<<<<< HEAD
OHT-50 Backend là hệ thống điều khiển robot tự động với bộ **Core API + Network API (44 endpoints)** được tổ chức thành **7 nhóm chính**:
=======
OHT-50 Backend là hệ thống điều khiển robot tự động với bộ **Complete API (100+ endpoints)** được tổ chức thành **7 nhóm chính**:
>>>>>>> 51bfb09e

### **📊 THỐNG KÊ API**
- **🔐 Authentication:** 7 endpoints
- **🤖 Robot Control:** 8 endpoints  
- **📊 Telemetry:** 5 endpoints
- **🛡️ Safety:** 5 endpoints
- **📈 Monitoring:** 5 endpoints
<<<<<<< HEAD
- **🌐 Network & WiFi:** 12 endpoints ⭐ NEW
- **🏥 Health/System:** 2 endpoints
- **🌐 WebSocket:** 3 endpoints
=======
- **🔌 RS485 Module Management:** 15 endpoints
- **🏥 Health/System:** 2 endpoints
- **🌐 WebSocket:** 4 endpoints
 - **🌐 Network:** 1 endpoint (system info)
>>>>>>> 51bfb09e

---

## 🔐 **AUTHENTICATION SYSTEM**

### **Base Authentication**
Tất cả API endpoints (trừ `/health`) yêu cầu JWT token:
```http
Authorization: Bearer <your_jwt_token>
```

### **Token Information**
- **Type:** JWT (JSON Web Token)
- **Expiry:** 30 phút (1800 giây)
- **Algorithm:** HS256
- **Header:** `Authorization: Bearer <token>`

---

## 🏥 **HEALTH & SYSTEM APIs**

### **GET /health**
**Mục đích:** Kiểm tra sức khỏe hệ thống (không cần authentication)

**Request:**
```http
GET /health
```

**Response:**
```json
{
  "status": "healthy",
  "timestamp": "2025-01-28T10:30:00Z",
  "version": "1.0.0",
  "checks": {
    "system": "ok",
    "database": "ok", 
    "rs485": "ok"
  }
}
```

**Example Usage:**
```bash
curl -X GET "http://127.0.0.1:8000/health"
```

### **GET /api/v1/health/detailed**
**Mục đích:** Thông tin chi tiết về sức khỏe hệ thống

**Headers:** `Authorization: Bearer <token>`

**Response:**
```json
{
  "overall_status": "healthy",
  "system_health": "good",
  "components": {
    "database": {"status": "healthy", "response_time": 5.2},
    "firmware": {"status": "healthy", "response_time": 15.8},
    "rs485": {"status": "healthy", "active_modules": 3}
  },
  "performance": {
    "cpu_usage": 45.2,
    "memory_usage": 67.8,
    "disk_usage": 23.5
  }
}
```

---

## 🔐 **AUTHENTICATION APIs**

### **POST /api/v1/auth/login**
**Mục đích:** Đăng nhập vào hệ thống

**Request:**
```json
{
  "username": "admin",
  "password": "admin123"
}
```

**Response:**
```json
{
  "access_token": "eyJhbGciOiJIUzI1NiIsInR5cCI6IkpXVCJ9...",
  "token_type": "bearer",
  "expires_in": 1800,
  "user": {
    "id": 1,
    "username": "admin",
    "email": "admin@oht50.com",
    "role": "administrator"
  }
}
```

**Example Usage:**
```bash
curl -X POST "http://127.0.0.1:8000/api/v1/auth/login" \
  -H "Content-Type: application/json" \
  -d '{"username": "admin", "password": "admin123"}'
```

### **GET /api/v1/auth/me**
**Mục đích:** Lấy thông tin user hiện tại

**Headers:** `Authorization: Bearer <token>`

**Response:**
```json
{
  "id": 1,
  "username": "admin",
  "email": "admin@oht50.com",
  "role": "administrator",
  "is_active": true,
  "created_at": "2025-01-28T10:00:00Z"
}
```

### **POST /api/v1/auth/logout**
**Mục đích:** Đăng xuất khỏi hệ thống

**Headers:** `Authorization: Bearer <token>`

**Response:**
```json
{
  "message": "Successfully logged out"
}
```

### **POST /api/v1/auth/register**
**Mục đích:** Đăng ký user mới (chỉ admin)

**Headers:** `Authorization: Bearer <token>`

**Request:**
```json
{
  "username": "newuser",
  "email": "user@oht50.com",
  "password": "password123",
  "role": "operator"
}
```

**Response:**
```json
{
  "id": 2,
  "username": "newuser",
  "email": "user@oht50.com",
  "role": "operator",
  "is_active": true
}
```

### **GET /api/v1/auth/users**
**Mục đích:** Lấy danh sách tất cả users (chỉ admin)

**Headers:** `Authorization: Bearer <token>`

**Response:**
```json
[
  {
    "id": 1,
    "username": "admin",
    "email": "admin@oht50.com",
    "role": "administrator",
    "is_active": true
  },
  {
    "id": 2,
    "username": "operator1",
    "email": "op1@oht50.com",
    "role": "operator",
    "is_active": true
  }
]
```

---

## 🤖 **ROBOT CONTROL APIs**

### **GET /api/v1/robot/status**
**Mục đích:** Lấy trạng thái hiện tại của robot

**Headers:** `Authorization: Bearer <token>`

**Response:**
```json
{
  "robot_id": "OHT-50-001",
  "status": "idle",
  "operating_mode": "AUTO",
  "position": {
    "x": 150.5,
    "y": 200.3,
    "z": 0.0
  },
  "battery_level": 87,
  "temperature": 42.5,
  "connection_status": "connected",
  "last_update": "2025-01-28T10:30:00Z"
}
```

**Example Usage:**
```bash
curl -X GET "http://127.0.0.1:8000/api/v1/robot/status" \
  -H "Authorization: Bearer $TOKEN"
```

### **POST /api/v1/robot/control**
**Mục đích:** Điều khiển robot với lệnh cụ thể

**Headers:** `Authorization: Bearer <token>`

**Request:**
```json
{
  "command": "move",
  "parameters": {
    "direction": "forward",
    "speed": 0.5,
    "distance": 100
  }
}
```

**Response:**
```json
{
  "success": true,
  "command_id": "cmd_12345",
  "message": "Command executed successfully",
  "execution_time": 0.15
}
```

### **POST /api/v1/robot/emergency-stop**
**Mục đích:** Dừng khẩn cấp robot

**Headers:** `Authorization: Bearer <token>`

**Response:**
```json
{
  "success": true,
  "stop_time": "2025-01-28T10:35:00Z",
  "reason": "emergency_stop_activated",
  "position": {
    "x": 175.2,
    "y": 225.8
  }
}
```

### **GET /api/v1/robot/position**
**Mục đích:** Lấy vị trí hiện tại của robot

**Headers:** `Authorization: Bearer <token>`

**Response:**
```json
{
  "position": {
    "x": 150.5,
    "y": 200.3,
    "z": 0.0
  },
  "orientation": 45.2,
  "accuracy": 0.1,
  "timestamp": "2025-01-28T10:30:00Z"
}
```

### **GET /api/v1/robot/battery**
**Mục đích:** Lấy thông tin pin robot

**Headers:** `Authorization: Bearer <token>`

**Response:**
```json
{
  "battery_level": 87,
  "voltage": 24.2,
  "current": 2.5,
  "temperature": 42.5,
  "charging_status": "not_charging",
  "estimated_runtime": 180
}
```

### **POST /api/v1/robot/move/forward**
**Mục đích:** Di chuyển robot tiến

**Headers:** `Authorization: Bearer <token>`

**Request:**
```json
{
  "speed": 0.5,
  "distance": 100
}
```

**Response:**
```json
{
  "success": true,
  "movement_id": "move_12345",
  "estimated_duration": 20.5,
  "target_position": {
    "x": 250.5,
    "y": 200.3
  }
}
```

### **POST /api/v1/robot/move/backward**
**Mục đích:** Di chuyển robot lùi

**Headers:** `Authorization: Bearer <token>`

**Request:**
```json
{
  "speed": 0.3,
  "distance": 50
}
```

### **POST /api/v1/robot/move/stop**
**Mục đích:** Dừng robot

**Headers:** `Authorization: Bearer <token>`

**Response:**
```json
{
  "success": true,
  "stop_time": "2025-01-28T10:35:00Z",
  "final_position": {
    "x": 175.2,
    "y": 225.8
  }
}
```

### **GET /api/v1/robot/speed**
**Mục đích:** Lấy tốc độ hiện tại của robot

**Headers:** `Authorization: Bearer <token>`

**Response:**
```json
{
  "current_speed": 0.5,
  "max_speed": 1.0,
  "acceleration": 0.2,
  "deceleration": 0.3
}
```

### **POST /api/v1/robot/speed**
**Mục đích:** Đặt tốc độ robot

**Headers:** `Authorization: Bearer <token>`

**Request:**
```json
{
  "speed": 0.8,
  "acceleration": 0.5
}
```

**Response:**
```json
{
  "success": true,
  "new_speed": 0.8,
  "acceleration": 0.5,
  "response_time": 0.05
}
```

---

## 📊 **TELEMETRY APIs**

### **GET /api/v1/telemetry/current**
**Mục đích:** Lấy dữ liệu telemetry hiện tại

**Headers:** `Authorization: Bearer <token>`

**Response:**
```json
{
  "timestamp": "2025-01-28T10:30:00Z",
  "robot_status": {
    "status": "idle",
    "position": {"x": 150.5, "y": 200.3},
    "battery_level": 87,
    "temperature": 42.5
  },
  "sensors": {
    "lidar": {
      "status": "active",
      "range_max": 10.0
    },
    "accelerometer": {
      "x": 0.1,
      "y": -0.2,
      "z": 9.8
    }
  },
  "performance": {
    "cpu_usage": 45.2,
    "memory_usage": 67.8,
    "network_latency": 12.5
  }
}
```

### **GET /api/v1/telemetry/history**
**Mục đích:** Lấy lịch sử telemetry

**Headers:** `Authorization: Bearer <token>`

**Query Parameters:**
- `start_time`: ISO timestamp
- `end_time`: ISO timestamp  
- `limit`: số lượng records (default: 100)

**Response:**
```json
{
  "period": {
    "start": "2025-01-28T09:00:00Z",
    "end": "2025-01-28T10:30:00Z"
  },
  "data_points": 90,
  "telemetry": [
    {
      "timestamp": "2025-01-28T09:00:00Z",
      "battery_level": 90,
      "temperature": 40.5,
      "position": {"x": 100.0, "y": 150.0}
    }
  ]
}
```

### **GET /api/v1/telemetry/summary**
**Mục đích:** Lấy tóm tắt thống kê telemetry

**Headers:** `Authorization: Bearer <token>`

**Response:**
```json
{
  "period": "last_hour",
  "total_data_points": 3600,
  "average_battery": 85.2,
  "average_temperature": 41.8,
  "total_distance": 1250.5,
  "obstacles_avoided": 12,
  "performance_score": 92.5
}
```

### **GET /api/v1/telemetry/lidar/scan**
**Mục đích:** Lấy dữ liệu LiDAR scan mới nhất

**Headers:** `Authorization: Bearer <token>`

**Response:**
```json
{
  "scan_id": "scan_12345",
  "timestamp": "2025-01-28T10:30:00Z",
  "point_count": 360,
  "points": [
    {"angle": 0, "distance": 5.2, "intensity": 0.8},
    {"angle": 1, "distance": 5.1, "intensity": 0.7}
  ],
  "obstacles": [
    {
      "id": "obs_1",
      "position": {"x": 2.5, "y": 3.1},
      "size": 0.5,
      "confidence": 0.95
    }
  ]
}
```

---

## 🛡️ **SAFETY APIs**

### **GET /api/v1/safety/status**
**Mục đích:** Lấy trạng thái hệ thống an toàn

**Headers:** `Authorization: Bearer <token>`

**Response:**
```json
{
  "safety_status": "normal",
  "emergency_stop": false,
  "safety_zones": {
    "zone_1": "clear",
    "zone_2": "clear"
  },
  "obstacle_detection": {
    "enabled": true,
    "sensitivity": "medium",
    "obstacles_count": 0
  },
  "last_safety_check": "2025-01-28T10:30:00Z"
}
```

### **POST /api/v1/safety/emergency-stop**
**Mục đích:** Kích hoạt dừng khẩn cấp

**Headers:** `Authorization: Bearer <token>`

**Response:**
```json
{
  "success": true,
  "emergency_stop_activated": true,
  "timestamp": "2025-01-28T10:35:00Z",
  "reason": "manual_activation",
  "robot_position": {
    "x": 175.2,
    "y": 225.8
  }
}
```

### **GET /api/v1/safety/alerts**
**Mục đích:** Lấy danh sách cảnh báo an toàn

**Headers:** `Authorization: Bearer <token>`

**Response:**
```json
{
  "alerts": [
    {
      "id": "alert_001",
      "type": "obstacle_detected",
      "severity": "medium",
      "message": "Obstacle detected in path",
      "timestamp": "2025-01-28T10:25:00Z",
      "acknowledged": false
    }
  ],
  "total_count": 1,
  "unacknowledged_count": 1
}
```

---

## 📈 **MONITORING APIs**

### **GET /api/v1/monitoring/health**
**Mục đích:** Lấy thông tin chi tiết về sức khỏe hệ thống

**Headers:** `Authorization: Bearer <token>`

**Response:**
```json
{
  "system_health": {
    "overall_score": 85.5,
    "status": "healthy",
    "last_check": "2025-01-28T10:30:00Z"
  },
  "performance_metrics": {
    "cpu_usage": 45.2,
    "memory_usage": 67.8,
    "disk_usage": 23.5,
    "network_latency": 12.5
  },
  "component_status": {
    "database": {"status": "healthy", "response_time": 5.2},
    "firmware": {"status": "healthy", "response_time": 15.8},
    "websocket": {"status": "healthy", "connections": 3}
  }
}
```

### **GET /api/v1/monitoring/metrics/current**
**Mục đích:** Lấy metrics hiện tại của hệ thống

**Headers:** `Authorization: Bearer <token>`

**Response:**
```json
{
  "timestamp": "2025-01-28T10:30:00Z",
  "system_metrics": {
    "cpu_usage": 45.2,
    "memory_usage": 67.8,
    "disk_usage": 23.5,
    "network_io": {"bytes_sent": 1024000, "bytes_received": 2048000}
  },
  "application_metrics": {
    "active_connections": 3,
    "requests_per_second": 15.2,
    "average_response_time": 45.8,
    "error_rate": 0.02
  }
}
```

### **GET /api/v1/monitoring/alerts**
**Mục đích:** Lấy danh sách alerts hệ thống

**Headers:** `Authorization: Bearer <token>`

**Response:**
```json
{
  "alerts": [
    {
      "id": "alert_001",
      "type": "high_cpu_usage",
      "severity": "warning",
      "message": "CPU usage above 80%",
      "timestamp": "2025-01-28T10:25:00Z",
      "acknowledged": false,
      "resolved": false
    }
  ],
  "summary": {
    "total_alerts": 1,
    "critical": 0,
    "warning": 1,
    "info": 0,
    "unacknowledged": 1
  }
}
```

---

<<<<<<< HEAD
## 🌐 **NETWORK & WIFI APIs (12 Endpoints)** ⭐ NEW

Backend Network APIs tích hợp với Firmware (port 8080) để quản lý WiFi và network connectivity.

### **📊 Network Monitoring (3 endpoints - Public)**

#### **GET /api/v1/network/status**
**Mô tả:** Lấy trạng thái mạng hiện tại  
**Auth:** ❌ Public  
**Integration:** ✅ Kết nối với Firmware `http://localhost:8080/api/v1/network/status`

**Request:**
```bash
curl http://localhost:8000/api/v1/network/status | jq
```

**Response (200 OK):**
```json
{
  "success": true,
  "data": {
    "connected": false,
    "current_ssid": "",
    "signal_strength": 0,
    "ip_address": "192.168.1.35",
    "gateway": "192.168.1.1",
    "dns": "8.8.8.8",
    "bytes_sent": 0,
    "bytes_received": 0,
    "latency_ms": 0,
    "roaming_active": false,
    "status": "connected",
    "ap_status": "stopped",
    "fallback_enabled": false,
    "config": {},
    "last_heartbeat": "2025-10-08T06:57:52Z",
    "connection_errors": 0
  },
  "timestamp": "2025-10-08T06:57:52Z"
}
```

**Data Fields:**
- `connected` - WiFi connection status (boolean)
- `current_ssid` - SSID đang kết nối (string)
- `signal_strength` - Cường độ tín hiệu dBm (int)
- `ip_address` - IP address hiện tại (string)
- `gateway` - Gateway address (string)
- `dns` - DNS server (string)
- `bytes_sent/received` - Network traffic (int)
- `latency_ms` - Network latency (float)
- `status` - Backend-Firmware connection status (string)
- `ap_status` - WiFi AP mode status (string)
- `fallback_enabled` - Chế độ dự phòng (boolean)

---

#### **GET /api/v1/network/health**
**Mô tả:** Kiểm tra sức khỏe network service  
**Auth:** ❌ Public  
**Integration:** ✅ Backend → Firmware health check

**Request:**
```bash
curl http://localhost:8000/api/v1/network/health | jq
```

**Response (200 OK):**
```json
{
  "success": true,
  "data": {
    "status": "healthy",
    "service": "network",
    "firmware_connected": true,
    "connection_errors": 0,
    "last_heartbeat": "2025-10-08T06:57:52Z",
    "uptime_seconds": 0,
    "memory_usage_percent": 0,
    "cpu_usage_percent": 0
  },
  "error": null,
  "timestamp": "2025-10-08T06:57:53Z"
}
```

**Health Status:**
- `healthy` - Service hoạt động bình thường
- `unhealthy` - Service có vấn đề
- `firmware_connected: true` - Kết nối với Firmware OK
- `connection_errors: 0` - Không có lỗi kết nối

---

#### **GET /api/v1/network/performance**
**Mô tả:** Lấy metrics hiệu suất mạng  
**Auth:** ❌ Public  
**Integration:** ✅ Firmware performance metrics

**Request:**
```bash
curl http://localhost:8000/api/v1/network/performance | jq
```

**Response (200 OK):**
```json
{
  "success": true,
  "data": {
    "bandwidth_mbps": 100.5,
    "latency_ms": 5.2,
    "packet_loss_percent": 0.1,
    "signal_strength_dbm": -45,
    "connection_quality": "excellent",
    "throughput_mbps": 95.3,
    "jitter_ms": 2.1,
    "uptime_seconds": 86400
  },
  "timestamp": "2025-10-08T06:57:54Z"
}
```

**Performance Metrics:**
- `bandwidth_mbps` - Băng thông (Mbps)
- `latency_ms` - Độ trễ (milliseconds)
- `packet_loss_percent` - Tỷ lệ mất gói (%)
- `signal_strength_dbm` - Cường độ tín hiệu (dBm)
- `connection_quality` - Chất lượng kết nối (excellent/good/fair/poor)
- `throughput_mbps` - Throughput thực tế (Mbps)
- `jitter_ms` - Jitter (milliseconds)
- `uptime_seconds` - Thời gian hoạt động (seconds)

---

### **📡 WiFi Client Management (3 endpoints)**

#### **GET /api/v1/network/wifi/scan**
**Mô tả:** Quét các WiFi networks khả dụng  
**Auth:** ❌ Public  
**Integration:** ✅ Firmware `GET /api/v1/network/wifi/scan`

**Request:**
```bash
curl http://localhost:8000/api/v1/network/wifi/scan | jq
```

**Response (200 OK):**
```json
{
  "success": true,
  "data": {
    "networks": [
      {
        "ssid": "OHT-50-Network",
        "bssid": "00:11:22:33:44:55",
        "signal_strength": -45,
        "frequency": 5000,
        "security": "WPA2",
        "is_connected": false,
        "is_saved": false
      },
      {
        "ssid": "OHT-50-Backup",
        "bssid": "00:11:22:33:44:66",
        "signal_strength": -55,
        "frequency": 2400,
        "security": "WPA3",
        "is_connected": false,
        "is_saved": false
      }
    ],
    "network_count": 5
  },
  "timestamp": "2025-10-08T06:57:55Z"
}
```

**WiFi Network Fields:**
- `ssid` - Tên WiFi network (string)
- `bssid` - MAC address của Access Point (string)
- `signal_strength` - Cường độ tín hiệu dBm (int, -100 to 0)
- `frequency` - Tần số MHz (2400=2.4GHz, 5000=5GHz)
- `security` - Loại bảo mật (WPA2/WPA3/Open)
- `is_connected` - Đang kết nối với network này (boolean)
- `is_saved` - Network đã được lưu (boolean)

---

#### **POST /api/v1/network/wifi/connect**
**Mô tả:** Kết nối đến WiFi network  
**Auth:** ✅ ADMIN Token Required  
**Integration:** ✅ Firmware `POST /api/v1/network/wifi/connect`

**Request:**
```bash
curl -X POST http://localhost:8000/api/v1/network/wifi/connect \
  -H "Authorization: Bearer oht50_admin_token_2025" \
  -H "Content-Type: application/json" \
  -d '{
    "ssid": "Factory-WiFi",
    "password": "SecurePassword123",
    "security": "WPA2"
  }' | jq
```

**Request Body:**
```json
{
  "ssid": "Factory-WiFi",
  "password": "SecurePassword123",
  "security": "WPA2"
}
```

**Response (200 OK):**
```json
{
  "success": true,
  "message": "Connected to Factory-WiFi",
  "data": {
    "ssid": "Factory-WiFi",
    "ip_address": "192.168.1.50",
    "signal_strength": -45,
    "connected_at": "2025-10-08T07:00:00Z"
  },
  "timestamp": "2025-10-08T07:00:00Z"
}
```

**Error Response (500):**
```json
{
  "success": false,
  "message": "Failed to connect to WiFi",
  "error": "Connection timeout"
}
```

---

#### **POST /api/v1/network/wifi/disconnect**
**Mô tả:** Ngắt kết nối WiFi hiện tại  
**Auth:** ✅ ADMIN Token Required  
**Integration:** ✅ Firmware `POST /api/v1/network/wifi/disconnect`

**Request:**
```bash
curl -X POST http://localhost:8000/api/v1/network/wifi/disconnect \
  -H "Authorization: Bearer oht50_admin_token_2025" | jq
```

**Response (200 OK):**
```json
{
  "success": true,
  "message": "Disconnected from WiFi",
  "timestamp": "2025-10-08T07:05:00Z"
}
```

---

### **📱 WiFi Access Point Management (4 endpoints)**

#### **POST /api/v1/network/ap/start**
**Mô tả:** Khởi động WiFi AP mode  
**Auth:** ✅ ADMIN Token Required  
**Integration:** ✅ Firmware `POST /api/v1/network/ap/start`

**Request:**
```bash
curl -X POST http://localhost:8000/api/v1/network/ap/start \
  -H "Authorization: Bearer oht50_admin_token_2025" \
  -H "Content-Type: application/json" \
  -d '{
    "ssid": "OHT-50-AP",
    "password": "OhtPass123!",
    "channel": 6,
    "security": "WPA2",
    "hidden": false,
    "max_clients": 10
  }' | jq
```

**Request Body:**
```json
{
  "ssid": "OHT-50-AP",
  "password": "OhtPass123!",
  "channel": 6,
  "security": "WPA2",
  "hidden": false,
  "max_clients": 10
}
```

**Password Requirements:**
- Minimum 8 characters
- Recommended: 12+ characters với uppercase, lowercase, numbers, special chars

**Response (200 OK):**
```json
{
  "success": true,
  "message": "WiFi AP started successfully",
  "data": {
    "ssid": "OHT-50-AP",
    "ip_address": "192.168.4.1",
    "channel": 6,
    "security": "WPA2",
    "max_clients": 10,
    "started_at": "2025-10-08T07:10:00Z"
  },
  "timestamp": "2025-10-08T07:10:00Z"
}
```

**Use Cases:**
- Kết nối Mobile App khi không có WiFi
- Remote access trong emergency
- Commissioning và maintenance
- Backup connectivity

---

#### **POST /api/v1/network/ap/stop**
**Mô tả:** Dừng WiFi AP mode  
**Auth:** ✅ ADMIN Token Required  
**Integration:** ✅ Firmware `POST /api/v1/network/ap/stop`

**Request:**
```bash
curl -X POST http://localhost:8000/api/v1/network/ap/stop \
  -H "Authorization: Bearer oht50_admin_token_2025" | jq
```

**Response (200 OK):**
```json
{
  "success": true,
  "message": "WiFi AP stopped successfully",
  "timestamp": "2025-10-08T07:15:00Z"
}
```

---

#### **POST /api/v1/network/ap/config**
**Mô tả:** Cấu hình WiFi AP settings  
**Auth:** ✅ ADMIN Token Required  
**Integration:** ✅ Firmware `POST /api/v1/network/ap/config`

**Request:**
```bash
curl -X POST http://localhost:8000/api/v1/network/ap/config \
  -H "Authorization: Bearer oht50_admin_token_2025" \
  -H "Content-Type: application/json" \
  -d '{
    "ssid": "OHT-50-AP-Updated",
    "channel": 11,
    "max_clients": 20
  }' | jq
```

**Request Body (all fields optional):**
```json
{
  "ssid": "OHT-50-AP-Updated",
  "password": "NewPassword123!",
  "channel": 11,
  "security": "WPA2",
  "hidden": false,
  "max_clients": 20,
  "bandwidth_limit": 100
}
```

**Response (200 OK):**
```json
{
  "success": true,
  "message": "AP configuration updated",
  "data": {
    "ssid": "OHT-50-AP-Updated",
    "channel": 11,
    "max_clients": 20
  },
  "timestamp": "2025-10-08T07:20:00Z"
}
```

---

#### **GET /api/v1/network/ap/clients**
**Mô tả:** Lấy danh sách devices kết nối vào AP  
**Auth:** ❌ Public  
**Integration:** ✅ Firmware `GET /api/v1/network/ap/clients`

**Request:**
```bash
curl http://localhost:8000/api/v1/network/ap/clients | jq
```

**Response (200 OK - No clients):**
=======
## 🌐 **NETWORK / SYSTEM INFO**

### **GET /system/info**
**Mục đích:** Trả về thông tin hệ thống và network phục vụ chẩn đoán nhanh.

**Request:**
```http
GET /system/info
```

**Response (ví dụ):**
```json
{
  "hostname": "oht50-backend",
  "ip": "127.0.0.1",
  "interfaces": [
    {"name": "Ethernet0", "ipv4": "192.168.1.10", "status": "up"}
  ],
  "env": {
    "environment": "development",
    "firmware_url": "http://localhost:8081"
  }
}
```

**Liên quan:** Metrics network tại `GET /api/v1/monitoring/metrics/current` (trường `network_io`).

---

## 📶 **WIFI APIs**

### **GET /api/v1/network/wifi/status**
**Mục đích:** Xem trạng thái WiFi hiện tại (SSID, RSSI, link quality, interface).

**Response (ví dụ):**
```json
{
  "connected": true,
  "ssid": "OHT50-DEV",
  "rssi": -52,
  "link_quality": 78,
  "interface": "wlan0"
}
```

### **GET /api/v1/network/wifi/scan**
**Mục đích:** Quét danh sách SSID khả dụng (dev/testing).

**Response (ví dụ):**
```json
{
  "networks": [
    {"ssid": "OHT50-DEV", "rssi": -48, "security": "WPA2"},
    {"ssid": "Office-2G", "rssi": -60, "security": "WPA2"}
  ]
}
```

### **POST /api/v1/network/wifi/connect**
**Mục đích:** Kết nối WiFi. Prod: proxy Firmware HTTP API; Dev: mock.

**Request:**
```json
{
  "ssid": "OHT50-DEV",
  "password": "password123"
}
```

**Response (dev ví dụ):**
```json
{
  "success": true,
  "message": "Connected to OHT50-DEV",
  "ssid": "OHT50-DEV"
}
```

### **POST /api/v1/network/wifi/disconnect**
**Mục đích:** Ngắt kết nối WiFi. Prod: proxy Firmware HTTP API; Dev: mock.

**Response (dev ví dụ):**
```json
{
  "success": true,
  "message": "Disconnected",
  "ssid": null
}
```

---

## 📡 **WIFI AP APIs**

### **GET /api/v1/network/ap/status**
**Mục đích:** Xem trạng thái AP (running, ssid, channel, clients).

**Response (ví dụ):**
```json
{
  "running": true,
  "ssid": "OHT50-AP",
  "channel": 6,
  "interface": "wlan0",
  "clients": [
    {"mac": "AA:BB:CC:DD:EE:01", "ip": "192.168.50.10", "rssi": -50}
  ]
}
```

### **POST /api/v1/network/ap/start**
**Mục đích:** Bật chế độ AP (dev mock | prod proxy Firmware).

**Response (ví dụ):**
```json
{
  "success": true,
  "message": "AP started",
  "ssid": "OHT50-AP",
  "channel": 6
}
```

### **POST /api/v1/network/ap/stop**
**Mục đích:** Tắt chế độ AP.

**Response (ví dụ):**
```json
{
  "success": true,
  "message": "AP stopped"
}
```

### **GET /api/v1/network/ap/clients**
**Mục đích:** Danh sách client đang kết nối AP.

**Response (ví dụ):**
```json
{
  "clients": [
    {"mac": "AA:BB:CC:DD:EE:01", "ip": "192.168.50.10", "rssi": -50}
  ]
}
```


---

## 🔌 **RS485 MODULE MANAGEMENT APIs**

### **GET /api/v1/rs485/modules**
**Mục đích:** Lấy danh sách tất cả RS485 modules đã kết nối

**Headers:** `Authorization: Bearer <token>`

**Response:**
```json
{
  "success": true,
  "data": [
    {
      "address": 2,
      "type": "POWER",
      "name": "Power Module",
      "status": "HEALTHY",
      "version": "v2.1.0",
      "last_seen": "2025-01-28T10:32:00Z",
      "capabilities": ["battery_monitoring", "voltage_control"],
      "real_time": {
        "battery_level": 85,
        "voltage": 24.2,
        "current": 2.1,
        "temperature": 42
      }
    }
  ],
  "message": "Retrieved 7 RS485 modules successfully",
  "timestamp": "2025-01-28T10:30:00Z"
}
```

### **GET /api/v1/rs485/modules/{address}**
**Mục đích:** Lấy thông tin chi tiết module theo địa chỉ

**Headers:** `Authorization: Bearer <token>`

**Path Parameters:** `address` (1-15)

**Response:**
```json
{
  "success": true,
  "data": {
    "address": 2,
    "type": "POWER",
    "name": "Power Module",
    "status": "HEALTHY",
    "version": "v2.1.0",
    "last_seen": "2025-01-28T10:32:00Z",
    "capabilities": ["battery_monitoring", "voltage_control"],
    "real_time": {
      "battery_level": 85,
      "voltage": 24.2,
      "current": 2.1,
      "temperature": 42
    }
  },
  "message": "Retrieved RS485 module 0x02 successfully",
  "timestamp": "2025-01-28T10:30:00Z"
}
```

### **GET /api/v1/rs485/bus/health**
**Mục đích:** Trạng thái sức khỏe bus RS485

**Headers:** `Authorization: Bearer <token>`

**Response:**
```json
{
  "success": true,
  "data": {
    "status": "ONLINE",
    "error_rate": 0.02,
    "response_time_p95": 85,
    "throughput": 52,
    "last_scan": "10:30:15",
    "total_modules": 7,
    "active_modules": 7,
    "failed_modules": 0
  },
  "message": "Retrieved RS485 bus health successfully",
  "timestamp": "2025-01-28T10:30:00Z"
}
```

### **POST /api/v1/rs485/discovery/start**
**Mục đích:** Bắt đầu auto-discovery RS485 modules

**Headers:** `Authorization: Bearer <token>`

**Response:**
```json
{
  "success": true,
  "data": {
    "is_running": true,
    "progress": 0,
    "status_message": "Discovery started",
    "modules_found": 0,
    "conflicts": [],
    "start_time": "2025-01-28T10:30:00Z",
    "end_time": null
  },
  "message": "RS485 discovery started successfully",
  "timestamp": "2025-01-28T10:30:00Z"
}
```

### **GET /api/v1/rs485/discovery/status**
**Mục đích:** Trạng thái discovery hiện tại

**Headers:** `Authorization: Bearer <token>`

**Response:**
```json
{
  "success": true,
  "data": {
    "is_running": false,
    "progress": 100,
    "status_message": "Discovery completed",
    "modules_found": 7,
    "conflicts": [],
    "start_time": "2025-01-28T10:30:00Z",
    "end_time": "2025-01-28T10:35:00Z"
  },
  "message": "Retrieved RS485 discovery status successfully",
  "timestamp": "2025-01-28T10:30:00Z"
}
```

### **GET /api/v1/rs485/discovery/results**
**Mục đích:** Kết quả discovery modules

**Headers:** `Authorization: Bearer <token>`

**Response:**
```json
{
  "success": true,
  "data": [
    {
      "address": 2,
      "type": "POWER",
      "name": "Power Module",
      "status": "FOUND",
      "response_time": 45,
      "capabilities": ["battery_monitoring", "voltage_control"],
      "version": "v2.1.0"
    }
  ],
  "message": "Retrieved 7 discovery results successfully",
  "timestamp": "2025-01-28T10:30:00Z"
}
```

### **GET /api/v1/rs485/modules/{address}/telemetry**
**Mục đích:** Telemetry chi tiết module với register table

**Headers:** `Authorization: Bearer <token>`

**Path Parameters:** `address` (1-15)

**Response:**
```json
{
  "success": true,
  "data": {
    "module_address": 2,
    "module_name": "Power Module",
    "registers": [
      {
        "address": "0x1001",
        "name": "Battery Level",
        "value": 85,
        "unit": "%",
        "readable": true,
        "writable": false,
        "description": "Current battery charge level"
      },
      {
        "address": "0x1002", 
        "name": "Voltage",
        "value": 24.2,
        "unit": "V",
        "readable": true,
        "writable": false,
        "description": "Current voltage reading"
      }
    ]
  },
  "message": "Retrieved telemetry for module 0x02 (Power Module) with 8 registers",
  "timestamp": "2025-01-28T10:30:00Z"
}
```

### **POST /api/v1/rs485/modules/{address}/telemetry**
**Mục đích:** Cập nhật register writable trên module

**Headers:** `Authorization: Bearer <token>`

**Request:**
```json
{
  "register_address": "0x2001",
  "value": 1500,
  "force": false
}
```

**Response:**
>>>>>>> 51bfb09e
```json
{
  "success": true,
  "data": {
<<<<<<< HEAD
    "clients": [],
    "client_count": 0
  },
  "timestamp": "2025-10-08T07:25:00Z"
}
```

**Response (200 OK - With clients):**
=======
    "register_address": "0x2001",
    "old_value": 1400,
    "new_value": 1500,
    "write_success": true
  },
  "message": "Register update completed",
  "timestamp": "2025-01-28T10:30:00Z"
}
```

### **POST /api/v1/rs485/modules/{address}/ping**
**Mục đích:** Ping module để kiểm tra kết nối

**Headers:** `Authorization: Bearer <token>`

**Response:**
>>>>>>> 51bfb09e
```json
{
  "success": true,
  "data": {
<<<<<<< HEAD
    "clients": [
      {
        "mac_address": "AA:BB:CC:DD:EE:22",
        "ip_address": "192.168.4.2",
        "hostname": "mobile-phone",
        "device_type": "mobile",
        "signal_strength": -40,
        "connected_at": "2025-10-08T07:20:00Z",
        "last_seen": "2025-10-08T07:25:00Z",
        "bytes_sent": 1024000,
        "bytes_received": 512000,
        "session_duration": 300,
        "is_connected": true,
        "is_blocked": false
      }
    ],
    "client_count": 1
  },
  "timestamp": "2025-10-08T07:25:00Z"
}
```

**AP Client Fields:**
- `mac_address` - MAC address của client (string)
- `ip_address` - IP được cấp cho client (string)
- `hostname` - Hostname của device (string)
- `device_type` - Loại thiết bị: mobile/laptop/tablet (string)
- `signal_strength` - Cường độ tín hiệu dBm (int)
- `connected_at` - Thời điểm kết nối (ISO timestamp)
- `last_seen` - Lần cuối thấy device (ISO timestamp)
- `bytes_sent/received` - Data usage (bytes)
- `session_duration` - Thời gian kết nối (seconds)
- `is_connected` - Vẫn đang kết nối (boolean)
- `is_blocked` - Device bị block (boolean)

---

### **🔄 Fallback Connectivity (2 endpoints)**

#### **POST /api/v1/network/fallback/enable**
**Mô tả:** Bật chế độ dự phòng (Ethernet → WiFi auto-failover)  
**Auth:** ✅ ADMIN Token Required  
**Integration:** ✅ Firmware `POST /api/v1/network/fallback/enable`

**Request:**
```bash
curl -X POST http://localhost:8000/api/v1/network/fallback/enable \
  -H "Authorization: Bearer oht50_admin_token_2025" | jq
```

**Response (200 OK):**
```json
{
  "success": true,
  "message": "Fallback connectivity enabled",
  "data": {
    "fallback_enabled": true,
    "primary_interface": "ethernet",
    "backup_interface": "wifi",
    "auto_failover": true,
    "failover_timeout_ms": 5000
  },
  "timestamp": "2025-10-08T07:30:00Z"
}
```

**Fallback Features:**
- Auto-failover khi Ethernet mất kết nối
- Tự động switch sang WiFi backup
- Tự động switch lại Ethernet khi available
- Configurable failover timeout

---

#### **POST /api/v1/network/fallback/disable**
**Mô tả:** Tắt chế độ dự phòng  
**Auth:** ✅ ADMIN Token Required  
**Integration:** ✅ Firmware `POST /api/v1/network/fallback/disable`

**Request:**
```bash
curl -X POST http://localhost:8000/api/v1/network/fallback/disable \
  -H "Authorization: Bearer oht50_admin_token_2025" | jq
```

**Response (200 OK):**
```json
{
  "success": true,
  "message": "Fallback connectivity disabled",
  "timestamp": "2025-10-08T07:35:00Z"
}
```

---

## 🔑 **NETWORK AUTHENTICATION**

### **Admin Token (cho các operations như AP start/stop, WiFi connect):**
```bash
ADMIN_TOKEN="oht50_admin_token_2025"

# Usage:
curl -H "Authorization: Bearer oht50_admin_token_2025" \
     http://localhost:8000/api/v1/network/ap/start
```

### **Protected Network Endpoints:**
- 🔴 `POST /network/wifi/connect` - ADMIN
- 🔴 `POST /network/wifi/disconnect` - ADMIN
- 🔴 `POST /network/ap/start` - ADMIN
- 🔴 `POST /network/ap/stop` - ADMIN
- 🔴 `POST /network/ap/config` - ADMIN
- 🔴 `POST /network/fallback/enable` - ADMIN
- 🔴 `POST /network/fallback/disable` - ADMIN

### **Public Network Endpoints:**
- 🔵 `GET /network/status` - Public
- 🔵 `GET /network/health` - Public
- 🔵 `GET /network/performance` - Public
- 🔵 `GET /network/wifi/scan` - Public
- 🔵 `GET /network/ap/clients` - Public

---

## 📊 **NETWORK API INTEGRATION FLOW**

```
┌────────────────────────────────────────┐
│     FRONTEND (Dashboard/Mobile)        │
│     WiFi Settings, AP Mode Control     │
└───────────────┬────────────────────────┘
                │ HTTP/REST
                ▼
┌────────────────────────────────────────┐
│   BACKEND (Python FastAPI) - Port 8000│
│   ✅ 12 Network API Endpoints          │
│   ✅ Network Integration Service       │
│   ✅ FW Client (HTTP)                  │
└───────────────┬────────────────────────┘
                │ HTTP API
                ▼
┌────────────────────────────────────────┐
│   FIRMWARE (C Service) - Port 8080    │
│   ✅ 27 Network API Endpoints          │
│   ✅ WiFi Management                   │
│   ✅ AP Mode Control                   │
│   ✅ Hardware Interface                │
└────────────────────────────────────────┘
```

---

## 🧪 **NETWORK API TESTING EXAMPLES**

### **Test Script: Full Network API Testing**

```bash
#!/bin/bash
BASE_URL="http://localhost:8000/api/v1"
ADMIN_TOKEN="oht50_admin_token_2025"

echo "=== 🔵 TEST 1: Network Status ==="
curl -s $BASE_URL/network/status | jq .

echo -e "\n=== 🔵 TEST 2: Network Health ==="
curl -s $BASE_URL/network/health | jq .

echo -e "\n=== 🔵 TEST 3: Network Performance ==="
curl -s $BASE_URL/network/performance | jq .

echo -e "\n=== 🟢 TEST 4: WiFi Scan ==="
curl -s $BASE_URL/network/wifi/scan | jq '.data.networks[0:2]'

echo -e "\n=== 🟢 TEST 5: WiFi Connect ==="
curl -s -X POST $BASE_URL/network/wifi/connect \
  -H "Authorization: Bearer $ADMIN_TOKEN" \
  -H "Content-Type: application/json" \
  -d '{
    "ssid": "TestNetwork",
    "password": "SecurePass@2025",
    "security": "WPA2"
  }' | jq .

echo -e "\n=== 🟡 TEST 6: Start AP Mode ==="
curl -s -X POST $BASE_URL/network/ap/start \
  -H "Authorization: Bearer $ADMIN_TOKEN" \
  -H "Content-Type: application/json" \
  -d '{
    "ssid": "OHT-50-TEST",
    "password": "TestPass123!",
    "channel": 6,
    "security": "WPA2",
    "hidden": false,
    "max_clients": 10
  }' | jq .

sleep 5

echo -e "\n=== 🟡 TEST 7: Get AP Clients ==="
curl -s $BASE_URL/network/ap/clients | jq .

echo -e "\n=== 🟡 TEST 8: Stop AP Mode ==="
curl -s -X POST $BASE_URL/network/ap/stop \
  -H "Authorization: Bearer $ADMIN_TOKEN" | jq .

echo -e "\n=== 🟣 TEST 9: Enable Fallback ==="
curl -s -X POST $BASE_URL/network/fallback/enable \
  -H "Authorization: Bearer $ADMIN_TOKEN" | jq .

echo -e "\n=== 🟣 TEST 10: Disable Fallback ==="
curl -s -X POST $BASE_URL/network/fallback/disable \
  -H "Authorization: Bearer $ADMIN_TOKEN" | jq .
```

---

<!-- RS485 section removed in Core API mode -->
=======
    "address": 2,
    "response_time": 45,
    "status": "ONLINE"
  },
  "message": "Ping module 0x02 completed",
  "timestamp": "2025-01-28T10:30:00Z"
}
```

### **POST /api/v1/rs485/modules/{address}/reset**
**Mục đích:** Reset module

**Headers:** `Authorization: Bearer <token>`

**Response:**
```json
{
  "success": true,
  "data": {
    "address": 2,
    "reset_time": "2025-01-28T10:30:00Z",
    "status": "RESET_SUCCESSFUL"
  },
  "message": "Reset module 0x02 completed",
  "timestamp": "2025-01-28T10:30:00Z"
}
```

### **GET /api/v1/rs485/scan-status**
**Mục đích:** Trạng thái scan modules hiện tại

**Headers:** `Authorization: Bearer <token>`

**Response:**
```json
{
  "success": true,
  "data": {
    "scan_status": "RUNNING",
    "scan_mode": "CONTINUOUS",
    "scan_interval": 5000,
    "last_scan": "2025-01-28T10:30:00Z",
    "next_scan": "2025-01-28T10:30:05Z",
    "modules_scanned": 7,
    "scan_errors": 0
  },
  "message": "Retrieved module scan status successfully",
  "timestamp": "2025-01-28T10:30:00Z"
}
```

### **POST /api/v1/rs485/modules/start-scan**
**Mục đích:** Bắt đầu scan modules

**Headers:** `Authorization: Bearer <token>`

**Request:**
```json
{
  "reason": "Manual start scan via API"
}
```

**Response:**
```json
{
  "success": true,
  "data": {
    "scan_status": "STARTED",
    "start_time": "2025-01-28T10:30:00Z",
    "reason": "Manual start scan via API"
  },
  "message": "Module scan started successfully",
  "timestamp": "2025-01-28T10:30:00Z"
}
```

### **POST /api/v1/rs485/modules/stop-scan**
**Mục đích:** Dừng scan modules

**Headers:** `Authorization: Bearer <token>`

**Response:**
```json
{
  "success": true,
  "data": {
    "scan_status": "STOPPED",
    "stop_time": "2025-01-28T10:30:00Z",
    "reason": "Manual stop via API"
  },
  "message": "Module scan stopped successfully",
  "timestamp": "2025-01-28T10:30:00Z"
}
```

---
>>>>>>> 51bfb09e

## 🌐 **WEBSOCKET ENDPOINTS**

### **ws://127.0.0.1:8000/ws/telemetry**
**Mục đích:** Real-time telemetry data stream

**Authentication:** JWT token trong query parameter
```
ws://127.0.0.1:8000/ws/telemetry?token=<jwt_token>
```

**Message Format:**
```json
{
  "type": "telemetry",
  "timestamp": "2025-01-28T10:30:00Z",
  "data": {
    "robot_status": "idle",
    "battery_level": 87,
    "temperature": 42.5,
    "position": {"x": 150.5, "y": 200.3}
  }
}
```

### **ws://127.0.0.1:8000/ws/status**
**Mục đích:** Real-time status updates

**Authentication:** JWT token trong query parameter
```
ws://127.0.0.1:8000/ws/status?token=<jwt_token>
```

**Message Format:**
```json
{
  "type": "status_update",
  "timestamp": "2025-01-28T10:30:00Z",
  "data": {
    "robot_id": "OHT-50-001",
    "status": "moving",
    "operating_mode": "AUTO",
    "alerts": []
  }
}
```

### **ws://127.0.0.1:8000/ws/rs485**
**Mục đích:** Real-time RS485 module updates và telemetry

**Authentication:** JWT token trong query parameter
```
ws://127.0.0.1:8000/ws/rs485?token=<jwt_token>
```

**Message Types:**

**Module Status Change:**
```json
{
  "type": "module_status_change",
  "timestamp": "2025-01-28T10:30:00Z",
  "data": {
    "address": 2,
    "status": "HEALTHY",
    "last_seen": "2025-01-28T10:30:00Z"
  }
}
```

**Telemetry Update:**
```json
{
  "type": "telemetry_update",
  "timestamp": "2025-01-28T10:30:00Z",
  "data": {
    "address": 2,
    "registers": [
      {
        "address": "0x1001",
        "name": "Battery Level",
        "value": 85,
        "unit": "%"
      }
    ]
  }
}
```

**Discovery Progress:**
```json
{
  "type": "discovery_progress",
  "timestamp": "2025-01-28T10:30:00Z",
  "data": {
    "progress": 75,
    "modules_found": 5,
    "status_message": "Scanning address 10..."
  }
}
```

**Scan Status Change:**
```json
{
  "type": "scan_status_change",
  "timestamp": "2025-01-28T10:30:00Z",
  "data": {
    "status": "RUNNING",
    "scan_mode": "CONTINUOUS",
    "modules_scanned": 7
  }
}
```

---

## 🔒 **ERROR CODES & RESPONSES**

### **HTTP Status Codes**
| Code | Mô tả | Nguyên nhân |
|------|-------|-------------|
| `200` | OK | Request thành công |
| `201` | Created | Resource được tạo thành công |
| `400` | Bad Request | Request không hợp lệ |
| `401` | Unauthorized | Token không hợp lệ hoặc hết hạn |
| `403` | Forbidden | Không có quyền truy cập |
| `404` | Not Found | Resource không tồn tại |
| `422` | Unprocessable Entity | Dữ liệu validation lỗi |
| `500` | Internal Server Error | Lỗi server |

### **Error Response Format**
```json
{
  "error": {
    "code": "INVALID_TOKEN",
    "message": "Token has expired",
    "details": "Token expired at 2025-01-28T10:00:00Z"
  },
  "timestamp": "2025-01-28T10:30:00Z",
  "request_id": "req_12345"
}
```

---

## 📊 **RATE LIMITING**

### **Rate Limits**
- **Authentication endpoints:** 10 requests/minute
- **Robot control endpoints:** 100 requests/minute
- **Telemetry endpoints:** 1000 requests/minute
- **Monitoring endpoints:** 200 requests/minute

### **Rate Limit Headers**
```http
X-RateLimit-Limit: 100
X-RateLimit-Remaining: 95
X-RateLimit-Reset: 1640995200
```

---

## 🧪 **TESTING EXAMPLES**

### **Complete Test Script**
```bash
#!/bin/bash

# Base URL
BASE_URL="http://127.0.0.1:8000"

# 1. Health Check
echo "=== Health Check ==="
curl -X GET "$BASE_URL/health"

# 2. Login
echo -e "\n=== Login ==="
TOKEN=$(curl -s -X POST "$BASE_URL/api/v1/auth/login" \
  -H "Content-Type: application/json" \
  -d '{"username": "admin", "password": "admin123"}' | \
  jq -r '.access_token')

echo "Token: $TOKEN"

# 3. Robot Status
echo -e "\n=== Robot Status ==="
curl -X GET "$BASE_URL/api/v1/robot/status" \
  -H "Authorization: Bearer $TOKEN"

# 4. Telemetry
echo -e "\n=== Telemetry ==="
curl -X GET "$BASE_URL/api/v1/telemetry/current" \
  -H "Authorization: Bearer $TOKEN"

# 5. Safety Status
echo -e "\n=== Safety Status ==="
curl -X GET "$BASE_URL/api/v1/safety/status" \
  -H "Authorization: Bearer $TOKEN"
```

### **Python Test Script**
```python
import requests
import json

# Configuration
BASE_URL = "http://127.0.0.1:8000"
USERNAME = "admin"
PASSWORD = "admin123"

# Login
def login():
    response = requests.post(f"{BASE_URL}/api/v1/auth/login", 
                           json={"username": USERNAME, "password": PASSWORD})
    return response.json()["access_token"]

# Test API
def test_api(token):
    headers = {"Authorization": f"Bearer {token}"}
    
    # Health check
    health = requests.get(f"{BASE_URL}/health")
    print(f"Health: {health.json()}")
    
    # Robot status
    robot = requests.get(f"{BASE_URL}/api/v1/robot/status", headers=headers)
    print(f"Robot: {robot.json()}")
    
    # Telemetry
    telemetry = requests.get(f"{BASE_URL}/api/v1/telemetry/current", headers=headers)
    print(f"Telemetry: {telemetry.json()}")

# Run tests
if __name__ == "__main__":
    token = login()
    test_api(token)
```

---

## 📚 **ADDITIONAL RESOURCES**

### **Interactive Documentation**
- **Swagger UI:** http://127.0.0.1:8000/docs
- **ReDoc:** http://127.0.0.1:8000/redoc

### **SDK và Libraries**
- **Python:** `httpx`, `websockets`
- **JavaScript:** `axios`, `ws`
- **cURL:** Examples trong documentation

### **Support**
- **Documentation:** This file và Swagger UI
- **Issues:** GitHub Issues
- **Team:** Backend Development Team

---

## 📊 **API SUMMARY (Complete Mode)**

### **Total Endpoints: 100+**
- **Authentication:** 7 endpoints
- **Robot Control:** 8 endpoints
- **Telemetry:** 5 endpoints
- **Safety:** 5 endpoints
- **Monitoring:** 5 endpoints
- **RS485 Module Management:** 15 endpoints
- **Health/System:** 2 endpoints
- **WebSocket:** 4 endpoints
- **Network:** 1 endpoint

### **Performance Targets**
- **API Response Time:** < 50ms
- **WebSocket Latency:** < 20ms
- **Database Queries:** < 10ms
- **System Uptime:** > 99.9%

---

**📅 Last Updated:** 2025-01-28  
**🚀 API Version:** v1  
**📊 Total Endpoints:** 100+  
**🔗 Base URL:** http://127.0.0.1:8000  
**📚 Documentation:** Complete & Tested<|MERGE_RESOLUTION|>--- conflicted
+++ resolved
@@ -1,28 +1,16 @@
 # 📚 OHT-50 Backend API - Complete Documentation
 
-<<<<<<< HEAD
-**Phiên bản:** 3.1  
-**Ngày cập nhật:** 2025-10-08  
-**Base URL:** `http://127.0.0.1:8000`  
-**Total Endpoints:** 44 APIs (Core + Network)  
-**WebSocket Endpoints:** 3  
-=======
 **Phiên bản:** 4.0  
 **Ngày cập nhật:** 2025-01-28  
 **Base URL:** `http://127.0.0.1:8000`  
 **Total Endpoints:** 100+ APIs (Complete)  
 **WebSocket Endpoints:** 4  
->>>>>>> 51bfb09e
 
 ---
 
 ## 🎯 **TỔNG QUAN HỆ THỐNG**
 
-<<<<<<< HEAD
-OHT-50 Backend là hệ thống điều khiển robot tự động với bộ **Core API + Network API (44 endpoints)** được tổ chức thành **7 nhóm chính**:
-=======
 OHT-50 Backend là hệ thống điều khiển robot tự động với bộ **Complete API (100+ endpoints)** được tổ chức thành **7 nhóm chính**:
->>>>>>> 51bfb09e
 
 ### **📊 THỐNG KÊ API**
 - **🔐 Authentication:** 7 endpoints
@@ -30,16 +18,10 @@
 - **📊 Telemetry:** 5 endpoints
 - **🛡️ Safety:** 5 endpoints
 - **📈 Monitoring:** 5 endpoints
-<<<<<<< HEAD
-- **🌐 Network & WiFi:** 12 endpoints ⭐ NEW
-- **🏥 Health/System:** 2 endpoints
-- **🌐 WebSocket:** 3 endpoints
-=======
 - **🔌 RS485 Module Management:** 15 endpoints
 - **🏥 Health/System:** 2 endpoints
 - **🌐 WebSocket:** 4 endpoints
  - **🌐 Network:** 1 endpoint (system info)
->>>>>>> 51bfb09e
 
 ---
 
@@ -702,412 +684,6 @@
 
 ---
 
-<<<<<<< HEAD
-## 🌐 **NETWORK & WIFI APIs (12 Endpoints)** ⭐ NEW
-
-Backend Network APIs tích hợp với Firmware (port 8080) để quản lý WiFi và network connectivity.
-
-### **📊 Network Monitoring (3 endpoints - Public)**
-
-#### **GET /api/v1/network/status**
-**Mô tả:** Lấy trạng thái mạng hiện tại  
-**Auth:** ❌ Public  
-**Integration:** ✅ Kết nối với Firmware `http://localhost:8080/api/v1/network/status`
-
-**Request:**
-```bash
-curl http://localhost:8000/api/v1/network/status | jq
-```
-
-**Response (200 OK):**
-```json
-{
-  "success": true,
-  "data": {
-    "connected": false,
-    "current_ssid": "",
-    "signal_strength": 0,
-    "ip_address": "192.168.1.35",
-    "gateway": "192.168.1.1",
-    "dns": "8.8.8.8",
-    "bytes_sent": 0,
-    "bytes_received": 0,
-    "latency_ms": 0,
-    "roaming_active": false,
-    "status": "connected",
-    "ap_status": "stopped",
-    "fallback_enabled": false,
-    "config": {},
-    "last_heartbeat": "2025-10-08T06:57:52Z",
-    "connection_errors": 0
-  },
-  "timestamp": "2025-10-08T06:57:52Z"
-}
-```
-
-**Data Fields:**
-- `connected` - WiFi connection status (boolean)
-- `current_ssid` - SSID đang kết nối (string)
-- `signal_strength` - Cường độ tín hiệu dBm (int)
-- `ip_address` - IP address hiện tại (string)
-- `gateway` - Gateway address (string)
-- `dns` - DNS server (string)
-- `bytes_sent/received` - Network traffic (int)
-- `latency_ms` - Network latency (float)
-- `status` - Backend-Firmware connection status (string)
-- `ap_status` - WiFi AP mode status (string)
-- `fallback_enabled` - Chế độ dự phòng (boolean)
-
----
-
-#### **GET /api/v1/network/health**
-**Mô tả:** Kiểm tra sức khỏe network service  
-**Auth:** ❌ Public  
-**Integration:** ✅ Backend → Firmware health check
-
-**Request:**
-```bash
-curl http://localhost:8000/api/v1/network/health | jq
-```
-
-**Response (200 OK):**
-```json
-{
-  "success": true,
-  "data": {
-    "status": "healthy",
-    "service": "network",
-    "firmware_connected": true,
-    "connection_errors": 0,
-    "last_heartbeat": "2025-10-08T06:57:52Z",
-    "uptime_seconds": 0,
-    "memory_usage_percent": 0,
-    "cpu_usage_percent": 0
-  },
-  "error": null,
-  "timestamp": "2025-10-08T06:57:53Z"
-}
-```
-
-**Health Status:**
-- `healthy` - Service hoạt động bình thường
-- `unhealthy` - Service có vấn đề
-- `firmware_connected: true` - Kết nối với Firmware OK
-- `connection_errors: 0` - Không có lỗi kết nối
-
----
-
-#### **GET /api/v1/network/performance**
-**Mô tả:** Lấy metrics hiệu suất mạng  
-**Auth:** ❌ Public  
-**Integration:** ✅ Firmware performance metrics
-
-**Request:**
-```bash
-curl http://localhost:8000/api/v1/network/performance | jq
-```
-
-**Response (200 OK):**
-```json
-{
-  "success": true,
-  "data": {
-    "bandwidth_mbps": 100.5,
-    "latency_ms": 5.2,
-    "packet_loss_percent": 0.1,
-    "signal_strength_dbm": -45,
-    "connection_quality": "excellent",
-    "throughput_mbps": 95.3,
-    "jitter_ms": 2.1,
-    "uptime_seconds": 86400
-  },
-  "timestamp": "2025-10-08T06:57:54Z"
-}
-```
-
-**Performance Metrics:**
-- `bandwidth_mbps` - Băng thông (Mbps)
-- `latency_ms` - Độ trễ (milliseconds)
-- `packet_loss_percent` - Tỷ lệ mất gói (%)
-- `signal_strength_dbm` - Cường độ tín hiệu (dBm)
-- `connection_quality` - Chất lượng kết nối (excellent/good/fair/poor)
-- `throughput_mbps` - Throughput thực tế (Mbps)
-- `jitter_ms` - Jitter (milliseconds)
-- `uptime_seconds` - Thời gian hoạt động (seconds)
-
----
-
-### **📡 WiFi Client Management (3 endpoints)**
-
-#### **GET /api/v1/network/wifi/scan**
-**Mô tả:** Quét các WiFi networks khả dụng  
-**Auth:** ❌ Public  
-**Integration:** ✅ Firmware `GET /api/v1/network/wifi/scan`
-
-**Request:**
-```bash
-curl http://localhost:8000/api/v1/network/wifi/scan | jq
-```
-
-**Response (200 OK):**
-```json
-{
-  "success": true,
-  "data": {
-    "networks": [
-      {
-        "ssid": "OHT-50-Network",
-        "bssid": "00:11:22:33:44:55",
-        "signal_strength": -45,
-        "frequency": 5000,
-        "security": "WPA2",
-        "is_connected": false,
-        "is_saved": false
-      },
-      {
-        "ssid": "OHT-50-Backup",
-        "bssid": "00:11:22:33:44:66",
-        "signal_strength": -55,
-        "frequency": 2400,
-        "security": "WPA3",
-        "is_connected": false,
-        "is_saved": false
-      }
-    ],
-    "network_count": 5
-  },
-  "timestamp": "2025-10-08T06:57:55Z"
-}
-```
-
-**WiFi Network Fields:**
-- `ssid` - Tên WiFi network (string)
-- `bssid` - MAC address của Access Point (string)
-- `signal_strength` - Cường độ tín hiệu dBm (int, -100 to 0)
-- `frequency` - Tần số MHz (2400=2.4GHz, 5000=5GHz)
-- `security` - Loại bảo mật (WPA2/WPA3/Open)
-- `is_connected` - Đang kết nối với network này (boolean)
-- `is_saved` - Network đã được lưu (boolean)
-
----
-
-#### **POST /api/v1/network/wifi/connect**
-**Mô tả:** Kết nối đến WiFi network  
-**Auth:** ✅ ADMIN Token Required  
-**Integration:** ✅ Firmware `POST /api/v1/network/wifi/connect`
-
-**Request:**
-```bash
-curl -X POST http://localhost:8000/api/v1/network/wifi/connect \
-  -H "Authorization: Bearer oht50_admin_token_2025" \
-  -H "Content-Type: application/json" \
-  -d '{
-    "ssid": "Factory-WiFi",
-    "password": "SecurePassword123",
-    "security": "WPA2"
-  }' | jq
-```
-
-**Request Body:**
-```json
-{
-  "ssid": "Factory-WiFi",
-  "password": "SecurePassword123",
-  "security": "WPA2"
-}
-```
-
-**Response (200 OK):**
-```json
-{
-  "success": true,
-  "message": "Connected to Factory-WiFi",
-  "data": {
-    "ssid": "Factory-WiFi",
-    "ip_address": "192.168.1.50",
-    "signal_strength": -45,
-    "connected_at": "2025-10-08T07:00:00Z"
-  },
-  "timestamp": "2025-10-08T07:00:00Z"
-}
-```
-
-**Error Response (500):**
-```json
-{
-  "success": false,
-  "message": "Failed to connect to WiFi",
-  "error": "Connection timeout"
-}
-```
-
----
-
-#### **POST /api/v1/network/wifi/disconnect**
-**Mô tả:** Ngắt kết nối WiFi hiện tại  
-**Auth:** ✅ ADMIN Token Required  
-**Integration:** ✅ Firmware `POST /api/v1/network/wifi/disconnect`
-
-**Request:**
-```bash
-curl -X POST http://localhost:8000/api/v1/network/wifi/disconnect \
-  -H "Authorization: Bearer oht50_admin_token_2025" | jq
-```
-
-**Response (200 OK):**
-```json
-{
-  "success": true,
-  "message": "Disconnected from WiFi",
-  "timestamp": "2025-10-08T07:05:00Z"
-}
-```
-
----
-
-### **📱 WiFi Access Point Management (4 endpoints)**
-
-#### **POST /api/v1/network/ap/start**
-**Mô tả:** Khởi động WiFi AP mode  
-**Auth:** ✅ ADMIN Token Required  
-**Integration:** ✅ Firmware `POST /api/v1/network/ap/start`
-
-**Request:**
-```bash
-curl -X POST http://localhost:8000/api/v1/network/ap/start \
-  -H "Authorization: Bearer oht50_admin_token_2025" \
-  -H "Content-Type: application/json" \
-  -d '{
-    "ssid": "OHT-50-AP",
-    "password": "OhtPass123!",
-    "channel": 6,
-    "security": "WPA2",
-    "hidden": false,
-    "max_clients": 10
-  }' | jq
-```
-
-**Request Body:**
-```json
-{
-  "ssid": "OHT-50-AP",
-  "password": "OhtPass123!",
-  "channel": 6,
-  "security": "WPA2",
-  "hidden": false,
-  "max_clients": 10
-}
-```
-
-**Password Requirements:**
-- Minimum 8 characters
-- Recommended: 12+ characters với uppercase, lowercase, numbers, special chars
-
-**Response (200 OK):**
-```json
-{
-  "success": true,
-  "message": "WiFi AP started successfully",
-  "data": {
-    "ssid": "OHT-50-AP",
-    "ip_address": "192.168.4.1",
-    "channel": 6,
-    "security": "WPA2",
-    "max_clients": 10,
-    "started_at": "2025-10-08T07:10:00Z"
-  },
-  "timestamp": "2025-10-08T07:10:00Z"
-}
-```
-
-**Use Cases:**
-- Kết nối Mobile App khi không có WiFi
-- Remote access trong emergency
-- Commissioning và maintenance
-- Backup connectivity
-
----
-
-#### **POST /api/v1/network/ap/stop**
-**Mô tả:** Dừng WiFi AP mode  
-**Auth:** ✅ ADMIN Token Required  
-**Integration:** ✅ Firmware `POST /api/v1/network/ap/stop`
-
-**Request:**
-```bash
-curl -X POST http://localhost:8000/api/v1/network/ap/stop \
-  -H "Authorization: Bearer oht50_admin_token_2025" | jq
-```
-
-**Response (200 OK):**
-```json
-{
-  "success": true,
-  "message": "WiFi AP stopped successfully",
-  "timestamp": "2025-10-08T07:15:00Z"
-}
-```
-
----
-
-#### **POST /api/v1/network/ap/config**
-**Mô tả:** Cấu hình WiFi AP settings  
-**Auth:** ✅ ADMIN Token Required  
-**Integration:** ✅ Firmware `POST /api/v1/network/ap/config`
-
-**Request:**
-```bash
-curl -X POST http://localhost:8000/api/v1/network/ap/config \
-  -H "Authorization: Bearer oht50_admin_token_2025" \
-  -H "Content-Type: application/json" \
-  -d '{
-    "ssid": "OHT-50-AP-Updated",
-    "channel": 11,
-    "max_clients": 20
-  }' | jq
-```
-
-**Request Body (all fields optional):**
-```json
-{
-  "ssid": "OHT-50-AP-Updated",
-  "password": "NewPassword123!",
-  "channel": 11,
-  "security": "WPA2",
-  "hidden": false,
-  "max_clients": 20,
-  "bandwidth_limit": 100
-}
-```
-
-**Response (200 OK):**
-```json
-{
-  "success": true,
-  "message": "AP configuration updated",
-  "data": {
-    "ssid": "OHT-50-AP-Updated",
-    "channel": 11,
-    "max_clients": 20
-  },
-  "timestamp": "2025-10-08T07:20:00Z"
-}
-```
-
----
-
-#### **GET /api/v1/network/ap/clients**
-**Mô tả:** Lấy danh sách devices kết nối vào AP  
-**Auth:** ❌ Public  
-**Integration:** ✅ Firmware `GET /api/v1/network/ap/clients`
-
-**Request:**
-```bash
-curl http://localhost:8000/api/v1/network/ap/clients | jq
-```
-
-**Response (200 OK - No clients):**
-=======
 ## 🌐 **NETWORK / SYSTEM INFO**
 
 ### **GET /system/info**
@@ -1471,21 +1047,10 @@
 ```
 
 **Response:**
->>>>>>> 51bfb09e
-```json
-{
-  "success": true,
-  "data": {
-<<<<<<< HEAD
-    "clients": [],
-    "client_count": 0
-  },
-  "timestamp": "2025-10-08T07:25:00Z"
-}
-```
-
-**Response (200 OK - With clients):**
-=======
+```json
+{
+  "success": true,
+  "data": {
     "register_address": "0x2001",
     "old_value": 1400,
     "new_value": 1500,
@@ -1502,231 +1067,10 @@
 **Headers:** `Authorization: Bearer <token>`
 
 **Response:**
->>>>>>> 51bfb09e
-```json
-{
-  "success": true,
-  "data": {
-<<<<<<< HEAD
-    "clients": [
-      {
-        "mac_address": "AA:BB:CC:DD:EE:22",
-        "ip_address": "192.168.4.2",
-        "hostname": "mobile-phone",
-        "device_type": "mobile",
-        "signal_strength": -40,
-        "connected_at": "2025-10-08T07:20:00Z",
-        "last_seen": "2025-10-08T07:25:00Z",
-        "bytes_sent": 1024000,
-        "bytes_received": 512000,
-        "session_duration": 300,
-        "is_connected": true,
-        "is_blocked": false
-      }
-    ],
-    "client_count": 1
-  },
-  "timestamp": "2025-10-08T07:25:00Z"
-}
-```
-
-**AP Client Fields:**
-- `mac_address` - MAC address của client (string)
-- `ip_address` - IP được cấp cho client (string)
-- `hostname` - Hostname của device (string)
-- `device_type` - Loại thiết bị: mobile/laptop/tablet (string)
-- `signal_strength` - Cường độ tín hiệu dBm (int)
-- `connected_at` - Thời điểm kết nối (ISO timestamp)
-- `last_seen` - Lần cuối thấy device (ISO timestamp)
-- `bytes_sent/received` - Data usage (bytes)
-- `session_duration` - Thời gian kết nối (seconds)
-- `is_connected` - Vẫn đang kết nối (boolean)
-- `is_blocked` - Device bị block (boolean)
-
----
-
-### **🔄 Fallback Connectivity (2 endpoints)**
-
-#### **POST /api/v1/network/fallback/enable**
-**Mô tả:** Bật chế độ dự phòng (Ethernet → WiFi auto-failover)  
-**Auth:** ✅ ADMIN Token Required  
-**Integration:** ✅ Firmware `POST /api/v1/network/fallback/enable`
-
-**Request:**
-```bash
-curl -X POST http://localhost:8000/api/v1/network/fallback/enable \
-  -H "Authorization: Bearer oht50_admin_token_2025" | jq
-```
-
-**Response (200 OK):**
-```json
-{
-  "success": true,
-  "message": "Fallback connectivity enabled",
-  "data": {
-    "fallback_enabled": true,
-    "primary_interface": "ethernet",
-    "backup_interface": "wifi",
-    "auto_failover": true,
-    "failover_timeout_ms": 5000
-  },
-  "timestamp": "2025-10-08T07:30:00Z"
-}
-```
-
-**Fallback Features:**
-- Auto-failover khi Ethernet mất kết nối
-- Tự động switch sang WiFi backup
-- Tự động switch lại Ethernet khi available
-- Configurable failover timeout
-
----
-
-#### **POST /api/v1/network/fallback/disable**
-**Mô tả:** Tắt chế độ dự phòng  
-**Auth:** ✅ ADMIN Token Required  
-**Integration:** ✅ Firmware `POST /api/v1/network/fallback/disable`
-
-**Request:**
-```bash
-curl -X POST http://localhost:8000/api/v1/network/fallback/disable \
-  -H "Authorization: Bearer oht50_admin_token_2025" | jq
-```
-
-**Response (200 OK):**
-```json
-{
-  "success": true,
-  "message": "Fallback connectivity disabled",
-  "timestamp": "2025-10-08T07:35:00Z"
-}
-```
-
----
-
-## 🔑 **NETWORK AUTHENTICATION**
-
-### **Admin Token (cho các operations như AP start/stop, WiFi connect):**
-```bash
-ADMIN_TOKEN="oht50_admin_token_2025"
-
-# Usage:
-curl -H "Authorization: Bearer oht50_admin_token_2025" \
-     http://localhost:8000/api/v1/network/ap/start
-```
-
-### **Protected Network Endpoints:**
-- 🔴 `POST /network/wifi/connect` - ADMIN
-- 🔴 `POST /network/wifi/disconnect` - ADMIN
-- 🔴 `POST /network/ap/start` - ADMIN
-- 🔴 `POST /network/ap/stop` - ADMIN
-- 🔴 `POST /network/ap/config` - ADMIN
-- 🔴 `POST /network/fallback/enable` - ADMIN
-- 🔴 `POST /network/fallback/disable` - ADMIN
-
-### **Public Network Endpoints:**
-- 🔵 `GET /network/status` - Public
-- 🔵 `GET /network/health` - Public
-- 🔵 `GET /network/performance` - Public
-- 🔵 `GET /network/wifi/scan` - Public
-- 🔵 `GET /network/ap/clients` - Public
-
----
-
-## 📊 **NETWORK API INTEGRATION FLOW**
-
-```
-┌────────────────────────────────────────┐
-│     FRONTEND (Dashboard/Mobile)        │
-│     WiFi Settings, AP Mode Control     │
-└───────────────┬────────────────────────┘
-                │ HTTP/REST
-                ▼
-┌────────────────────────────────────────┐
-│   BACKEND (Python FastAPI) - Port 8000│
-│   ✅ 12 Network API Endpoints          │
-│   ✅ Network Integration Service       │
-│   ✅ FW Client (HTTP)                  │
-└───────────────┬────────────────────────┘
-                │ HTTP API
-                ▼
-┌────────────────────────────────────────┐
-│   FIRMWARE (C Service) - Port 8080    │
-│   ✅ 27 Network API Endpoints          │
-│   ✅ WiFi Management                   │
-│   ✅ AP Mode Control                   │
-│   ✅ Hardware Interface                │
-└────────────────────────────────────────┘
-```
-
----
-
-## 🧪 **NETWORK API TESTING EXAMPLES**
-
-### **Test Script: Full Network API Testing**
-
-```bash
-#!/bin/bash
-BASE_URL="http://localhost:8000/api/v1"
-ADMIN_TOKEN="oht50_admin_token_2025"
-
-echo "=== 🔵 TEST 1: Network Status ==="
-curl -s $BASE_URL/network/status | jq .
-
-echo -e "\n=== 🔵 TEST 2: Network Health ==="
-curl -s $BASE_URL/network/health | jq .
-
-echo -e "\n=== 🔵 TEST 3: Network Performance ==="
-curl -s $BASE_URL/network/performance | jq .
-
-echo -e "\n=== 🟢 TEST 4: WiFi Scan ==="
-curl -s $BASE_URL/network/wifi/scan | jq '.data.networks[0:2]'
-
-echo -e "\n=== 🟢 TEST 5: WiFi Connect ==="
-curl -s -X POST $BASE_URL/network/wifi/connect \
-  -H "Authorization: Bearer $ADMIN_TOKEN" \
-  -H "Content-Type: application/json" \
-  -d '{
-    "ssid": "TestNetwork",
-    "password": "SecurePass@2025",
-    "security": "WPA2"
-  }' | jq .
-
-echo -e "\n=== 🟡 TEST 6: Start AP Mode ==="
-curl -s -X POST $BASE_URL/network/ap/start \
-  -H "Authorization: Bearer $ADMIN_TOKEN" \
-  -H "Content-Type: application/json" \
-  -d '{
-    "ssid": "OHT-50-TEST",
-    "password": "TestPass123!",
-    "channel": 6,
-    "security": "WPA2",
-    "hidden": false,
-    "max_clients": 10
-  }' | jq .
-
-sleep 5
-
-echo -e "\n=== 🟡 TEST 7: Get AP Clients ==="
-curl -s $BASE_URL/network/ap/clients | jq .
-
-echo -e "\n=== 🟡 TEST 8: Stop AP Mode ==="
-curl -s -X POST $BASE_URL/network/ap/stop \
-  -H "Authorization: Bearer $ADMIN_TOKEN" | jq .
-
-echo -e "\n=== 🟣 TEST 9: Enable Fallback ==="
-curl -s -X POST $BASE_URL/network/fallback/enable \
-  -H "Authorization: Bearer $ADMIN_TOKEN" | jq .
-
-echo -e "\n=== 🟣 TEST 10: Disable Fallback ==="
-curl -s -X POST $BASE_URL/network/fallback/disable \
-  -H "Authorization: Bearer $ADMIN_TOKEN" | jq .
-```
-
----
-
-<!-- RS485 section removed in Core API mode -->
-=======
+```json
+{
+  "success": true,
+  "data": {
     "address": 2,
     "response_time": 45,
     "status": "ONLINE"
@@ -1824,7 +1168,6 @@
 ```
 
 ---
->>>>>>> 51bfb09e
 
 ## 🌐 **WEBSOCKET ENDPOINTS**
 
