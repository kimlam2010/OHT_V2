# 📡 OHT-50 Firmware API Documentation

**Version:** 2.3.0  
**Date:** 2025-01-28  
**Team:** Firmware & Backend Integration  
**Base URL:** `http://localhost:8080` (HTTP) | `ws://localhost:8081` (WebSocket)  
**Security:** Bearer Token Authentication | Performance Optimized | Error Handling Enhanced  
**Status:** ✅ Production Ready | ✅ Backend Integration Complete | ✅ Module Data Access APIs | 🚀 Ready for Frontend Integration

---

## 🎯 **OVERVIEW**

OHT-50 Firmware cung cấp **25+ REST API endpoints** và **WebSocket real-time streaming** với **Security Framework** hoàn chỉnh để Backend có thể:
- 🤖 Điều khiển robot và monitor status
- 🛡️ Quản lý safety và emergency controls
- 📊 Lấy telemetry data real-time
- 🔧 Quản lý modules và system configuration
- 👁️ Truy cập LiDAR data và scan results
- 🔒 **Secure authentication** với Bearer token
- 🚀 **Performance optimized** với adaptive timing
- 🔧 **Enhanced error handling** với standardized codes

### **📋 QUICK REFERENCE - API ENDPOINTS**
| Category | Count | Key Endpoints | Auth Required |
|----------|-------|---------------|---------------|
| **🔗 Connection** | 2 | `/health`, `/api/v1/status` | ❌ |
| **🤖 Robot Control** | 2 | `/api/v1/robot/status`, `/api/v1/robot/command` | 1/2 |
| **🛡️ Safety** | 2 | `/api/v1/safety/status`, `/api/v1/safety/estop` | 1/2 |
| **📊 System** | 2 | `/api/v1/system/status`, `/api/v1/system/state` | ❌ |
<<<<<<< HEAD
| **🔧 Modules** | 8 | `/api/v1/rs485/modules`, `/api/v1/modules/stats`, `/api/v1/modules/start-scan` | 4/8 |
=======
| **🔧 Modules** | 3 | `/api/v1/rs485/modules`, `/api/v1/modules/stats` | ❌ |
>>>>>>> a8c039d8
| **🔍 Module Data Access** | 6 | `/api/v1/modules/{id}/telemetry`, `/api/v1/modules/{id}/config` | 3/6 |
| **⚡ Motion** | 3 | `/api/v1/motion/segment/start`, `/api/v1/motion/state` | 2/3 |
| **👁️ LiDAR** | 10 | `/api/v1/lidar/scan_data`, `/api/v1/lidar/scan_frame_360` | 2/10 |
| **🔄 Control** | 1 | `/api/v1/control/status` | ❌ |
| **⚙️ Config** | 3 | `/api/v1/config/state-machine`, `/api/v1/config/timeouts` | 2/3 |
| **📊 Statistics** | 1 | `/api/v1/state/statistics` | ❌ |
| **🚦 State** | 4 | `/api/v1/state/move`, `/api/v1/state/stop` | ✅ |
| **🌊 WebSocket** | 1 | `/ws` | ❌ |
| **TOTAL** | **40** | **31 REST + 1 WebSocket** | **15/31 (48%)** |

### **✅ Backend Integration Status**
- ✅ **HTTP API Integration:** Port 8080 - REST endpoints ready
- ✅ **WebSocket Integration:** Port 8081 - Real-time streaming active
- ✅ **Authentication System:** Bearer token validation implemented
- ✅ **Error Handling:** Standardized error responses với context
- ✅ **Backend Service Layer:** Integration complete
- ✅ **Database Integration:** Telemetry storage implemented
- ✅ **Frontend WebSocket:** Real-time UI updates ready
- 🚀 **Next Phase:** Frontend Integration & UI Development

---

## 🎨 **FRONTEND INTEGRATION READY**

### **🚀 Frontend Development Status**
- ✅ **API Endpoints:** All 25+ endpoints documented và tested
- ✅ **WebSocket Streaming:** Real-time data ready for UI
- ✅ **Authentication:** Bearer token system implemented
- ✅ **Error Handling:** Standardized responses for UI error handling
- ✅ **Performance:** Optimized for real-time UI updates
- ✅ **Documentation:** Complete examples và integration guides

### **🎯 Frontend Integration Points**
- **Dashboard UI:** Robot status, telemetry, system health
- **Control Panel:** Manual control, emergency stop, motion control
- **Map Interface:** LiDAR visualization, obstacle detection
- **Configuration:** System settings, module management
- **Monitoring:** Real-time alerts, performance metrics

---

## 🏗️ **ARCHITECTURE OVERVIEW**

```
Frontend UI (React/Vue)     Backend Services (Python/Node.js)
       ↓                              ↓
┌─────────────────┐    ┌─────────────────┐    ┌─────────────────┐
│   HTTP Client   │    │   HTTP Client   │    │ WebSocket Client│
│   Port 8080     │    │   Port 8080     │    │   Port 8081     │
└─────────────────┘    └─────────────────┘    └─────────────────┘
       ↓                        ↓                        ↓
┌─────────────────┐    ┌─────────────────┐    ┌─────────────────┐
│  Firmware API   │    │  Firmware API   │    │ WebSocket Server│
│   HTTP Server   │    │   HTTP Server   │    │ + HTTP Backup   │
└─────────────────┘    └─────────────────┘    └─────────────────┘
       ↓                        ↓                        ↓
┌─────────────────────────────────────────────────────────────────┐
│                    OHT-50 Firmware Core                        │
│        System | Safety | Modules | LiDAR | Communication       │
└─────────────────────────────────────────────────────────────────┘
```

---

## 🔒 **SECURITY & AUTHENTICATION**

### **Bearer Token Authentication**

**🔐 Required for Protected Endpoints:**
- Configuration changes (`POST /api/v1/config/*`)
- System control (`POST /api/v1/state/*`)
- Emergency controls (có audit logging)

**Authentication Header:**
```http
Authorization: Bearer <token>
```

**Valid Tokens:**
```bash
# Admin Level (Full Access)
Authorization: Bearer oht50_admin_token_2025

# Operator Level (Control Access)
Authorization: Bearer oht50_operator_token_2025

# Readonly Level (Monitor Only)
Authorization: Bearer oht50_readonly_token_2025
```

**Authentication Error Response:**
```json
{
  "success": false,
  "error": "Authentication required",
  "message": "Please provide valid Bearer token in Authorization header",
  "auth_methods": ["Bearer token"],
  "example": "Authorization: Bearer oht50_admin_token_2025"
}
```

**Security Audit Logging:**
```bash
[API_SECURITY] 🔒 Configuration change attempt from client
[API_SECURITY] 🚨 EMERGENCY STOP triggered via API
[API_AUTH] ✅ Token validated: ADMIN
[API_AUTH] ❌ Invalid or expired token
```

**Backend Authentication Example:**
```python
# Set authentication header
headers = {
    "Authorization": "Bearer oht50_admin_token_2025",
    "Content-Type": "application/json"
}

# Make authenticated request
response = await fw_client.post("/api/v1/config/state-machine", 
                               json=config_data, headers=headers)
```

---

## 📋 **COMPLETE API ENDPOINTS LIST**

### **🔗 Connection & Health**
| Method | Endpoint | Description | Auth Required | Port |
|--------|----------|-------------|---------------|------|
| GET | `/health` | Health check | ❌ | 8080 |
| GET | `/api/v1/status` | Basic status | ❌ | 8080/8081 |

### **🤖 Robot Control**
| Method | Endpoint | Description | Auth Required | Port |
|--------|----------|-------------|---------------|------|
| GET | `/api/v1/robot/status` | Get robot status | ❌ | 8080 |
| POST | `/api/v1/robot/command` | Send robot command | ✅ | 8080 |

### **🛡️ Safety & Emergency**
| Method | Endpoint | Description | Auth Required | Port |
|--------|----------|-------------|---------------|------|
| GET | `/api/v1/safety/status` | Get safety status | ❌ | 8080 |
| POST | `/api/v1/safety/estop` | Emergency stop | ✅ | 8080 |

### **📊 System Management**
| Method | Endpoint | Description | Auth Required | Port |
|--------|----------|-------------|---------------|------|
| GET | `/api/v1/system/status` | Get system status | ❌ | 8080 |
| GET | `/api/v1/system/state` | Get system state | ❌ | 8080 |

### **🔧 Module Management**
| Method | Endpoint | Description | Auth Required | Port |
|--------|----------|-------------|---------------|------|
| GET | `/api/v1/rs485/modules` | Get RS485 modules | ❌ | 8080 |
| GET | `/api/v1/modules/stats` | Get module statistics | ❌ | 8080 |
| GET | `/api/v1/modules/{id}/status` | Get module status by ID | ❌ | 8080 |
| POST | `/api/v1/modules/start-scan` | Start RS485 discovery/scan | ✅ (API-Key/JWT) | 8080 |
| POST | `/api/v1/modules/pause-scan` | Pause RS485 scan | ✅ (API-Key/JWT) | 8080 |
| POST | `/api/v1/modules/resume-scan` | Resume paused scan | ✅ (API-Key/JWT) | 8080 |
| POST | `/api/v1/modules/stop-scan` | Stop RS485 scan | ✅ (API-Key/JWT) | 8080 |
| POST | `/api/v1/modules/discover` | Quick discovery refresh (lightweight) | ✅ (API-Key/JWT) | 8080 |
| GET | `/api/v1/modules/scan-status` | Get current RS485 scan status | ❌ | 8080 |

### **⚡ Motion Control**
| Method | Endpoint | Description | Auth Required | Port |
|--------|----------|-------------|---------------|------|
| POST | `/api/v1/motion/segment/start` | Start motion segment | ✅ | 8080 |
| POST | `/api/v1/motion/segment/stop` | Stop motion segment | ✅ | 8080 |
| GET | `/api/v1/motion/state` | Get motion state | ❌ | 8080 |

### **👁️ LiDAR Integration**
| Method | Endpoint | Description | Auth Required | Port |
|--------|----------|-------------|---------------|------|
| GET | `/api/v1/lidar/status` | Get LiDAR status | ❌ | 8080 |
| GET | `/api/v1/lidar/scan_data` | Get LiDAR scan data | ❌ | 8080 |
| GET | `/api/v1/lidar/scan_frame_full` | Get full LiDAR frame | ❌ | 8080 |
| GET | `/api/v1/lidar/scan_frame` | Get LiDAR frame with filter | ❌ | 8080 |
| GET | `/api/v1/lidar/scan_frame_360` | Get 360° reduced frame | ❌ | 8080 |
| POST | `/api/v1/lidar/start_scanning` | Start LiDAR scanning | ✅ | 8080 |
| POST | `/api/v1/lidar/stop_scanning` | Stop LiDAR scanning | ✅ | 8080 |
| GET | `/api/v1/lidar/config` | Get LiDAR configuration | ❌ | 8080 |
| GET | `/api/v1/lidar/safety_status` | Get LiDAR safety status | ❌ | 8080 |
| GET | `/api/v1/lidar/health` | LiDAR health check | ❌ | 8080 |

### **🔄 Control Operations**
| Method | Endpoint | Description | Auth Required | Port |
|--------|----------|-------------|---------------|------|
| GET | `/api/v1/control/status` | Get control status | ❌ | 8080 |

### **⚙️ Configuration Management**
| Method | Endpoint | Description | Auth Required | Port |
|--------|----------|-------------|---------------|------|
| GET | `/api/v1/config/state-machine` | Get state machine config | ❌ | 8080 |
| POST | `/api/v1/config/state-machine` | Set state machine config | ✅ | 8080 |
| POST | `/api/v1/config/timeouts` | Set timeouts config | ✅ | 8080 |

### **📊 Statistics & Monitoring**
| Method | Endpoint | Description | Auth Required | Port |
|--------|----------|-------------|---------------|------|
| GET | `/api/v1/state/statistics` | Get state statistics | ❌ | 8080 |

### **🚦 State Control**
| Method | Endpoint | Description | Auth Required | Port |
|--------|----------|-------------|---------------|------|
| POST | `/api/v1/state/move` | Move command | ✅ | 8080 |
| POST | `/api/v1/state/stop` | Stop command | ✅ | 8080 |
| POST | `/api/v1/state/emergency` | Emergency command | ✅ | 8080 |
| POST | `/api/v1/state/reset` | Reset command | ✅ | 8080 |

### **🌊 WebSocket Real-time**
| Method | Endpoint | Description | Auth Required | Port |
|--------|----------|-------------|---------------|------|
| WS | `/ws` | WebSocket connection | ❌ | 8081 |

---

## 📊 **API ENDPOINTS SUMMARY**

### **📈 Statistics:**
- **Total Endpoints:** 25+ REST API endpoints
- **WebSocket:** 1 real-time streaming endpoint
- **Authentication Required:** 12 endpoints (48%)
- **Public Access:** 13 endpoints (52%)
- **Ports:** 8080 (HTTP), 8081 (WebSocket)

### **🔒 Authentication Levels:**
- **Admin Token:** `oht50_admin_token_2025` - Full access
- **Operator Token:** `oht50_operator_token_2025` - Control access  
- **Readonly Token:** `oht50_readonly_token_2025` - Monitor only

### **📱 Usage by Category:**
- **LiDAR:** 10 endpoints (40%) - Most comprehensive
- **Control:** 8 endpoints (32%) - Robot & motion control
- **System:** 4 endpoints (16%) - Health & monitoring
- **Configuration:** 3 endpoints (12%) - Settings management

### **🔍 DETAILED ENDPOINTS WITH RESPONSES**

#### **🔗 Connection & Health**
| Endpoint | Method | Response Example | Use Case |
|----------|--------|------------------|----------|
| `/health` | GET | `{"success": true, "status": "healthy", "firmware": "running"}` | Health monitoring |
| `/api/v1/status` | GET | `{"success": true, "data": {"system": "OHT-50", "status": "ok"}}` | Basic status |

#### **🤖 Robot Control**
| Endpoint | Method | Response Example | Use Case |
|----------|--------|------------------|----------|
| `/api/v1/robot/status` | GET | `{"success": true, "data": {"robot_id": "OHT-50-001", "status": "idle", "position": {"x": 150.5, "y": 200.3}}}` | Robot monitoring |
| `/api/v1/robot/command` | POST | `{"success": true, "message": "Command executed", "command_id": "cmd_123"}` | Robot control |

#### **🛡️ Safety & Emergency**
| Endpoint | Method | Response Example | Use Case |
|----------|--------|------------------|----------|
| `/api/v1/safety/status` | GET | `{"success": true, "data": {"estop_active": false, "safety_ok": true}}` | Safety monitoring |
| `/api/v1/safety/estop` | POST | `{"success": true, "message": "E-Stop trigger accepted", "response_time_ms": 15}` | Emergency stop |

#### **👁️ LiDAR Integration (Key Endpoints)**
| Endpoint | Method | Response Example | Use Case |
|----------|--------|------------------|----------|
| `/api/v1/lidar/scan_data` | GET | `{"success": true, "data": {"point_count": 360, "points": [{"distance": 1500, "angle": 0}]}}` | LiDAR data |
| `/api/v1/lidar/scan_frame_360` | GET | `{"success": true, "data": {"frame_360": [1500, 1520, 1480]}}` | 360° visualization |
| `/api/v1/lidar/safety_status` | GET | `{"success": true, "data": {"obstacle_detected": true, "min_distance_mm": 450}}` | Safety monitoring |

#### **⚡ Motion Control**
| Endpoint | Method | Response Example | Use Case |
|----------|--------|------------------|----------|
| `/api/v1/motion/segment/start` | POST | `{"success": true, "message": "segment started", "segment_id": "seg_001"}` | Start motion |
| `/api/v1/motion/state` | GET | `{"success": true, "data": {"x_est": 150.500, "v": 0.000, "remaining": 0.000}}` | Motion status |

#### **🔧 Module Management**
| Endpoint | Method | Response Example | Use Case |
|----------|--------|------------------|----------|
| `/api/v1/rs485/modules` | GET | `{"success": true, "data": {"modules": [{"address": 2, "name": "Power Module", "status": "healthy"}]}}` | Module discovery |
| `/api/v1/modules/stats` | GET | `{"success": true, "data": {"total_modules": 4, "online_modules": 3, "health_score": 75.0}}` | Module statistics |

### **🧪 QUICK TESTING GUIDE**

#### **🔍 Basic Connectivity Test**
```bash
# Test firmware health
curl http://localhost:8080/health

# Test robot status
curl http://localhost:8080/api/v1/robot/status

# Test LiDAR data
curl http://localhost:8080/api/v1/lidar/scan_data
```

#### **🔒 Authentication Test**
```bash
# Test with admin token
curl -H "Authorization: Bearer oht50_admin_token_2025" \
     -H "Content-Type: application/json" \
     -X POST http://localhost:8080/api/v1/safety/estop \
     -d '{"command": "emergency_stop", "reason": "Test"}'
```

#### **🌊 WebSocket Test**
```javascript
// Test WebSocket connection
const ws = new WebSocket('ws://localhost:8081/ws');
ws.onopen = () => console.log('Connected');
ws.onmessage = (event) => console.log('Received:', JSON.parse(event.data));
```

#### **📊 Performance Test**
```bash
# Test multiple rapid requests
for i in {1..10}; do
  curl -s http://localhost:8080/api/v1/robot/status > /dev/null
done
```

---

## 🔗 **CONNECTION ENDPOINTS**

### **Health Check**
```http
GET /health
```

**Response:**
```json
{
  "success": true,
  "status": "healthy",
  "firmware": "running",
  "data": {
    "system_state": "IDLE",
    "timestamp": 1706441400,
    "version": "1.0.0"
  }
}
```

**Backend Handler Example:**
```python
async def check_firmware_health():
    """Check firmware health status for Backend integration"""
    try:
        response = await fw_client.get("/health")
        if response and response.get("success"):
            return response["data"]["status"] == "healthy"
        return False
    except Exception as e:
        logger.error(f"Health check failed: {e}")
        return False
```

---

## 🤖 **ROBOT CONTROL APIs**

### **1. Get Robot Status**
```http
GET /api/v1/robot/status
```

**Response:**
```json
{
  "success": true,
  "data": {
    "robot_id": "OHT-50-001",
    "status": "idle",           // idle|moving|docked|error|estop
    "mode": "auto",             // auto|manual|maintenance
    "position": {
      "x": 150.5,               // mm
      "y": 200.3,               // mm  
      "z": 0.0                  // mm
    },
    "speed": 0.0,               // mm/s
    "battery_level": 87,        // %
    "temperature": 42.5,        // °C
    "uptime": 3600,             // seconds
    "health_score": 95,         // %
    "safety": {
      "estop": false,
      "obstacles": false
    },
    "docking": "IDLE",          // IDLE|DOCKING|DOCKED|UNDOCKING
    "timestamp": 1706441400
  }
}
```

**Backend Handler:**
```python
async def get_robot_status():
    response = await fw_client.get("/api/v1/robot/status")
    if response["success"]:
        robot_data = response["data"]
        # Process robot status
        return {
            "position": robot_data["position"],
            "battery": robot_data["battery_level"],
            "status": robot_data["status"]
        }
```

### **2. Send Robot Command** *(Future Implementation)*
```http
POST /api/v1/robot/command
Content-Type: application/json
```

**Request Body:**
```json
{
  "command": "move",          // move|stop|pause|resume|emergency_stop|dock
  "parameters": {
    "x": 300.0,               // target x position (mm)
    "y": 150.0,               // target y position (mm)
    "speed": 1000.0,          // speed (mm/s)
    "direction": "forward"     // forward|backward|left|right
  }
}
```

**Response:**
```json
{
  "success": true,
  "message": "Command executed successfully",
  "command_id": "cmd_1706441400123",
  "command_type": "move",
  "previous_state": "IDLE",
  "timestamp": 1706441400
}
```

---

## 🛡️ **SAFETY APIs**

### **1. Get Safety Status**
```http
GET /api/v1/safety/status
```

**Response (Actual):**
```json
{
  "success": true,
  "data": {
    "estop_active": false,
    "safety_ok": true
  }
}
```

**Note:** *Simplified response - detailed safety zones available via LiDAR safety APIs*

### **2. Emergency Stop**
```http
POST /api/v1/safety/estop
Content-Type: application/json
```

**Request Body:**
```json
{
  "command": "emergency_stop",
  "reason": "Manual trigger",
  "timestamp": "2025-01-28T10:30:00Z"
}
```

**Response:**
```json
{
  "success": true,
  "message": "E-Stop trigger accepted",
  "estop_id": "estop_1706441400",
  "response_time_ms": 15
}
```

**Backend Handler:**
```python
async def emergency_stop(reason="Backend triggered"):
    data = {
        "command": "emergency_stop",
        "reason": reason,
        "timestamp": datetime.now().isoformat()
    }
    response = await fw_client.post("/api/v1/safety/estop", data)
    return response["success"]
```

---

## 📊 **SYSTEM APIs**

### **1. Get System Status**
```http
GET /api/v1/system/status
```

**Response (Actual):**
```json
{
  "success": true,
  "data": {
    "system": "OHT-50",
    "status": "ok"             // ok|warning|error|maintenance
  }
}
```

**Note:** *Simplified response - full system info available via /api/v1/system/state*

### **2. Get System State**
```http
GET /api/v1/system/state
```

**Response:**
```json
{
  "success": true,
  "data": {
    "current_state": "IDLE",
    "previous_state": "INIT",
    "state_duration_ms": 15000,
    "total_transitions": 5,
    "system_ready": true,
    "safety_ok": true,
    "communication_ok": true,
    "sensors_ok": true,
    "location_ok": true,
    "last_event": "INIT_COMPLETE",
    "current_fault": "NONE",
    "state_timeout_ms": 5000,
    "timestamp": 1706441400
  }
}
```

**Backend Handler:**
```python
async def get_system_state():
    response = await fw_client.get("/api/v1/system/state")
    if response["success"]:
        state_data = response["data"]
        return {
            "state": state_data["current_state"],
            "ready": state_data["system_ready"],
            "safety": state_data["safety_ok"]
        }
```

---

## 🔧 **MODULE APIs**

### **1. Get RS485 Modules**
```http
GET /api/v1/rs485/modules
```

**Response:**
```json
{
  "success": true,
  "data": {
    "modules": [
      {
        "address": 2,
        "name": "Power Module",
        "status": "healthy",      // healthy|offline|unknown
        "type": 1,                // MODULE_TYPE_POWER
        "version": "1.0.0"
      },
      {
        "address": 3,
        "name": "Safety Module", 
        "status": "healthy",
        "type": 2,                // MODULE_TYPE_SAFETY
        "version": "1.0.0"
      },
      {
        "address": 4,
        "name": "Travel Motor",
        "status": "healthy", 
        "type": 3,                // MODULE_TYPE_TRAVEL_MOTOR
        "version": "1.0.0"
      },
      {
        "address": 5,
        "name": "Dock Module",
        "status": "offline",
        "type": 4,                // MODULE_TYPE_DOCK
        "version": "1.0.0"
      }
    ],
    "total_modules": 4,
    "health_score": 75.0
  }
}
```

### **2. Get Module Statistics**
```http
GET /api/v1/modules/stats
```

**Response:**
```json
{
  "success": true,
  "data": {
    "total_modules": 4,
    "online_modules": 3,
    "offline_modules": 1,
    "discovery_total_ms": 1500,
    "p95_ms": 120,
    "p99_ms": 180,
    "health_timeouts": 2,
    "crc_errors": 0
  }
}
```

### **3. Get Module Status by ID**
```http
GET /api/v1/modules/{id}/status
```

**Example:** `GET /api/v1/modules/2/status`

**Response (Actual):**
```json
{
  "success": true,
  "data": {
    "module_id": 1,
    "status": "ok"
  }
}
```

**Note:** *Simplified response - detailed module info available via /api/v1/rs485/modules*

<<<<<<< HEAD
### RS485 Scan Control APIs (Issue #147 - NEW)

#### Start RS485 Scan
```http
POST /api/v1/modules/start-scan
X-API-Key: OHT-50-API-KEY-001
```
Response:
```json
{
  "success": true,
  "message": "Module scanning started",
  "data": {"scan_active": true, "timestamp": 1706441400}
}
```

#### Pause/Resume RS485 Scan
```http
POST /api/v1/modules/pause-scan
POST /api/v1/modules/resume-scan
X-API-Key: OHT-50-API-KEY-001
```
Responses:
```json
{ "success": true, "message": "scan paused" }
```
```json
{ "success": true, "message": "scan resumed" }
```

#### Stop RS485 Scan
```http
POST /api/v1/modules/stop-scan
X-API-Key: OHT-50-API-KEY-001
```
Response:
```json
{
  "success": true,
  "message": "Module scanning stopped",
  "data": {"scan_active": false, "polling_active": false, "timestamp": 1706441400}
}
```

#### Quick Discover (Refresh nhẹ)
```http
POST /api/v1/modules/discover
X-API-Key: OHT-50-API-KEY-001
```
Response:
```json
{
  "success": true,
  "message": "Module discovery completed",
  "data": {"total_modules": 6, "active_modules": 5, "failed_modules": 1, "timestamp": 1706441400}
}
```

#### Get RS485 Scan Status
```http
GET /api/v1/modules/scan-status
```

**Description:** Trả về trạng thái vòng quét RS485 hiện tại (đang quét hay không) và số liệu thời gian quét gần nhất.

**Response (example):**
```json
{
  "success": true,
  "data": {
    "scan_active": false,
    "registry_scanning": false,
    "discovery_total_ms": 4988,
    "p95_ms": 4316,
    "p99_ms": 4316,
    "timestamp": 1758699240857
  }
}
```

=======
>>>>>>> a8c039d8
---

## 🔍 **MODULE DATA ACCESS APIs** *(Issue #140 - NEW)*

### **1. Get Module Telemetry Data**
```http
GET /api/v1/modules/{id}/telemetry
```

**Example:** `GET /api/v1/modules/2/telemetry`

**Response:**
```json
{
  "success": true,
  "data": {
    "module_id": 2,
    "module_name": "Power Module",
    "telemetry": {
      "voltage": 24.1,
      "current": 2.5,
      "power": 60.25,
      "temperature": 38.5,
      "efficiency": 94.2,
      "load_percentage": 75.0
    },
    "timestamp": 1758688044,
    "data_freshness_ms": 50
  }
}
```

### **2. Get Module Configuration**
```http
GET /api/v1/modules/{id}/config
```

**Example:** `GET /api/v1/modules/2/config`

**Response:**
```json
{
  "success": true,
  "data": {
    "module_id": 2,
    "module_name": "Power Module",
    "config": {
      "emergency_stop_enabled": true,
      "response_time_ms": 50,
      "auto_recovery": true
    },
    "config_version": "1.0.0",
    "last_updated": 1758688044
  }
}
```

### **3. Set Module Configuration**
```http
POST /api/v1/modules/{id}/config
Authorization: Bearer <token>
Content-Type: application/json
```

**Example:** `POST /api/v1/modules/2/config`

**Request Body:**
```json
{
  "emergency_stop_enabled": true,
  "response_time_ms": 100,
  "auto_recovery": false,
  "config_version": "1.1.0"
}
```

**Response:**
```json
{
  "success": true,
  "message": "Configuration updated successfully",
  "data": {
    "module_id": 2,
    "module_name": "Power Module",
    "config": {
      "emergency_stop_enabled": true,
      "response_time_ms": 100,
      "auto_recovery": false
    },
    "config_version": "1.1.0",
    "last_updated": 1758688044
  }
}
```

### **4. Send Module Command**
```http
POST /api/v1/modules/{id}/command
Authorization: Bearer <token>
Content-Type: application/json
```

**Example:** `POST /api/v1/modules/2/command`

**Request Body:**
```json
{
  "command": "reset",
  "parameters": "{}",
  "reason": "Maintenance reset"
}
```

**Response:**
```json
{
  "success": true,
  "message": "Command executed successfully",
  "data": {
    "module_id": 2,
    "module_name": "Power Module",
    "command": "reset",
    "parameters": "{}",
    "reason": "Maintenance reset",
    "execution_time_ms": 50,
    "timestamp": 1758688044
  }
}
```

### **5. Get Module History**
```http
GET /api/v1/modules/{id}/history
```

**Example:** `GET /api/v1/modules/2/history`

**Response:**
```json
{
  "success": true,
  "data": {
    "module_id": 2,
    "module_name": "Power Module",
    "history": [
      {
        "timestamp": 1758600878632,
        "telemetry": {
          "voltage": 24.0,
          "current": 2.0,
          "temperature": 35.0
        }
      },
      {
        "timestamp": 1758609518632,
        "telemetry": {
          "voltage": 24.1,
          "current": 2.2,
          "temperature": 36.5
        }
      }
    ],
    "total_records": 10,
    "time_range": {
      "start": 1758600878632,
      "end": 1758687278632
    }
  }
}
```

### **6. Get Module Health**
```http
GET /api/v1/modules/{id}/health
```

**Example:** `GET /api/v1/modules/2/health`

**Response:**
```json
{
  "success": true,
  "data": {
    "module_id": 2,
    "module_name": "Power Module",
    "health_status": "healthy",
    "health_score": 95.5,
    "uptime_seconds": 86400,
    "error_count": 0,
    "warning_count": 2,
    "performance_metrics": {
      "response_time_avg_ms": 15.2,
      "response_time_p95_ms": 25.0,
      "success_rate": 99.8,
      "data_freshness_ms": 45
    },
    "diagnostics": {
      "communication_ok": true,
      "hardware_ok": true,
      "firmware_version": "1.2.0",
      "last_restart": 1758600875237
    }
  }
}
```

**Backend Handler:**
```python
async def get_modules():
    response = await fw_client.get("/api/v1/rs485/modules")
    if response["success"]:
        modules = response["data"]["modules"]
        return [
            {
                "id": m["address"],
                "name": m["name"],
                "status": m["status"],
                "type": m["type"]
            }
            for m in modules
        ]
```

---

## ⚡ **MOTION CONTROL APIs**

### **1. Start Motion Segment**
```http
POST /api/v1/motion/segment/start
Content-Type: application/json
```

**Request Body:**
```json
{
  "segment_id": "seg_001",
  "target_velocity": 1000.0,    // mm/s
  "acceleration": 500.0,        // mm/s²
  "max_velocity": 2000.0        // mm/s
}
```

**Response:**
```json
{
  "success": true,
  "message": "segment started",
  "segment_id": "seg_001"
}
```

### **2. Stop Motion Segment**
```http
POST /api/v1/motion/segment/stop
```

**Response:**
```json
{
  "success": true,
  "message": "segment stopped"
}
```

### **3. Get Motion State**
```http
GET /api/v1/motion/state
```

**Response:**
```json
{
  "success": true,
  "data": {
    "x_est": 150.500,           // estimated position (mm)
    "v": 0.000,                 // current velocity (mm/s)
    "remaining": 0.000,         // remaining distance (mm)
    "safety": {
      "estop": false,
      "p95": 25                 // estop response time p95 (ms)
    },
    "docking": "IDLE",
    "freshness_ms": 50,         // data freshness
    "health": true,             // estimator health
    "target_v": 0.000           // target velocity (mm/s)
  }
}
```

**Backend Handler:**
```python
async def start_motion(target_velocity=1000.0):
    data = {
        "segment_id": f"seg_{int(time.time())}",
        "target_velocity": target_velocity,
        "acceleration": 500.0,
        "max_velocity": 2000.0
    }
    response = await fw_client.post("/api/v1/motion/segment/start", data)
    return response["success"]

async def stop_motion():
    response = await fw_client.post("/api/v1/motion/segment/stop", {})
    return response["success"]

async def get_motion_state():
    response = await fw_client.get("/api/v1/motion/state")
    if response["success"]:
        data = response["data"]
        return {
            "position": data["x_est"],
            "velocity": data["v"],
            "target_velocity": data["target_v"],
            "safety": data["safety"]
        }
```

---

## 👁️ **LIDAR APIs**

### **1. Get LiDAR Status**
```http
GET /api/v1/lidar/status
```

**Response:**
```json
{
  "success": true,
  "data": {
    "device_type": 1,
    "status": 1,                // 1=OK, 0=ERROR
    "device_id": 12345,
    "device_name": "RPLIDAR A1",
    "device_version": "1.29",
    "timestamp_us": 1706441400000000,
    "error_count": 0,
    "warning_count": 0
  }
}
```

### **2. Get LiDAR Scan Data**
```http
GET /api/v1/lidar/scan_data
```

**Response:**
```json
{
  "success": true,
  "data": {
    "scan_complete": true,
    "point_count": 360,
    "timestamp_us": 1706441400000000,
    "points": [
      {
        "distance": 1500,        // mm
        "angle": 0,              // degrees
        "quality": 45            // quality score
      },
      {
        "distance": 1520,
        "angle": 1,
        "quality": 47
      }
      // ... up to 50 points (truncated for size)
    ]
  }
}
```

### **3. Get Full LiDAR Frame**
```http
GET /api/v1/lidar/scan_frame_full?normalize=1&limit=0&block_until_rotation=1&timeout_ms=5000
```

**Query Parameters:**
- `normalize`: Normalize angles to 0-360° (0|1)
- `limit`: Limit number of points (0=unlimited)
- `block_until_rotation`: Wait for complete rotation (0|1)
- `timeout_ms`: Timeout in milliseconds

**Response:**
```json
{
  "success": true,
  "data": {
    "scan_complete": true,
    "point_count": 720,
    "timestamp_us": 1706441400000000,
    "points": [
      // All scan points...
    ],
    "actual_count": 720
  }
}
```

### **4. Get LiDAR Frame with Angle Filter**
```http
GET /api/v1/lidar/scan_frame?min_deg=-30&max_deg=30&normalize=1&limit=0
```

**Response:**
```json
{
  "success": true,
  "data": {
    "scan_complete": true,
    "timestamp_us": 1706441400000000,
    "points": [
      // Points within -30° to +30° range
    ],
    "point_count": 60
  }
}
```

### **5. Get 360° Reduced Frame**
```http
GET /api/v1/lidar/scan_frame_360?reducer=max&min_q=0&max_range=0&interpolate=1
```

**Query Parameters:**
- `reducer`: Reduction method (max|min|median)
- `min_q`: Minimum quality threshold
- `max_range`: Maximum range clamp (0=disabled)
- `interpolate`: Fill gaps with interpolation (0|1)

**Response:**
```json
{
  "success": true,
  "data": {
    "timestamp_us": 1706441400000000,
    "reducer": "max",
    "min_q": 0,
    "max_range": 0,
    "interpolate": 1,
    "frame_360": [1500, 1520, 1480, 1530, /* ... 360 values ... */]
  }
}
```

### **6. Start/Stop LiDAR Scanning**
```http
POST /api/v1/lidar/start_scanning
POST /api/v1/lidar/stop_scanning
```

**Response:**
```json
{
  "success": true,
  "message": "LiDAR scanning started"
}
```

### **7. Get LiDAR Configuration**
```http
GET /api/v1/lidar/config
```

**Response:**
```json
{
  "success": true,
  "data": {
    "device_path": "/dev/ttyUSB0",
    "baud_rate": 460800,
    "scan_rate_hz": 10,
    "emergency_stop_mm": 500,
    "warning_mm": 1000,
    "safe_mm": 2000,
    "sample_rate_hz": 5000,
    "angular_resolution": 0.72
  }
}
```

### **8. Get LiDAR Safety Status**
```http
GET /api/v1/lidar/safety_status
```

**Response:**
```json
{
  "success": true,
  "data": {
    "min_distance_mm": 450,
    "max_distance_mm": 8000,
    "obstacle_detected": true,
    "warning_triggered": false,
    "emergency_stop_triggered": false,
    "timestamp_us": 1706441400000000
  }
}
```

### **9. LiDAR Health Check**
```http
GET /api/v1/lidar/health
```

**Response:**
```json
{
  "success": true,
  "data": {
    "health": "ok",
    "device": "RPLIDAR A1",
    "status": 1,
    "hardware": "/dev/ttyUSB0"
  }
}
```

**Backend Handler Examples:**
```python
async def get_lidar_scan():
    response = await fw_client.get("/api/v1/lidar/scan_data")
    if response["success"]:
        return response["data"]["points"]

async def get_lidar_360():
    response = await fw_client.get("/api/v1/lidar/scan_frame_360?reducer=max&interpolate=1")
    if response["success"]:
        return response["data"]["frame_360"]  # 360 distance values

async def check_lidar_safety():
    response = await fw_client.get("/api/v1/lidar/safety_status")
    if response["success"]:
        data = response["data"]
        return {
            "obstacle_detected": data["obstacle_detected"],
            "min_distance": data["min_distance_mm"],
            "emergency_triggered": data["emergency_stop_triggered"]
        }
```

---

## 🔄 **CONTROL APIs**

### **1. Get Control Status**
```http
GET /api/v1/control/status
```

**Response:**
```json
{
  "success": true,
  "data": {
    "position": 150.5,          // current position (mm)
    "velocity": 0.0,            // current velocity (mm/s)
    "error": 0.0                // control error (mm)
  }
}
```

---

## 🌊 **WEBSOCKET REAL-TIME APIs**

### **Connection**
```javascript
const ws = new WebSocket('ws://localhost:8081/ws');
```

### **Message Types**

#### **1. Telemetry Data**
```json
{
  "type": "telemetry",
  "timestamp": 1706441400,
  "data": {
    "robot_position": {"x": 150.5, "y": 200.3},
    "battery_level": 87,
    "temperature": 42.5,
    "motor_speed": 1500,
    "motor_temperature": 45,
    "dock_status": "ready",
    "safety_status": "normal"
  }
}
```

#### **2. Robot Status Updates**
```json
{
  "type": "robot_status",
  "timestamp": 1706441400,
  "data": {
    "robot_id": "OHT-50-001",
    "status": "moving",
    "position": {"x": 155.2, "y": 201.1},
    "battery_level": 86,
    "temperature": 43.1,
    "speed": 1200.0,
    "connection_status": "connected"
  }
}
```

#### **3. System Alerts**
```json
{
  "type": "alert",
  "timestamp": 1706441400,
  "data": {
    "alert_type": "safety_warning",
    "message": "Obstacle detected in warning zone",
    "severity": "warning",        // info|warning|critical
    "acknowledged": false
  }
}
```

#### **4. System Heartbeat**
```json
{
  "type": "heartbeat",
  "timestamp": 1706441400,
  "data": {
    "server_status": "running",
    "active_connections": 3,
    "uptime_ms": 3600000
  }
}
```

#### **5. RS485 Module Telemetry**
```json
{
  "type": "rs485_telemetry",
  "timestamp": 1706441400,
  "data": {
    "module_address": 2,
    "module_name": "Power Module",
    "telemetry": {
      "voltage": 24.1,
      "current": 2.5,
      "power": 60.25,
      "temperature": 38.5
    }
  }
}
```

---

## 🔍 **MODULE-SPECIFIC WEBSOCKET STREAMING** *(Issue #140 - NEW)*

### **Module Telemetry Streaming**
```json
{
  "type": "module_telemetry",
  "timestamp": 1706441400,
  "data": {
    "module_id": 2,
    "module_name": "Power Module",
    "telemetry": {
      "voltage": 24.1,
      "current": 2.5,
      "power": 60.25,
      "temperature": 38.5,
      "efficiency": 94.2,
      "load_percentage": 75.0
    },
    "data_freshness_ms": 50
  }
}
```

### **Module Configuration Updates**
```json
{
  "type": "module_config",
  "timestamp": 1706441400,
  "data": {
    "module_id": 2,
    "module_name": "Power Module",
    "config": {
      "emergency_stop_enabled": true,
      "response_time_ms": 50,
      "auto_recovery": true
    },
    "config_version": "1.0.0",
    "last_updated": 1706441400
  }
}
```

### **Module Health Status**
```json
{
  "type": "module_health",
  "timestamp": 1706441400,
  "data": {
    "module_id": 2,
    "module_name": "Power Module",
    "health_status": "healthy",
    "health_score": 95.5,
    "uptime_seconds": 86400,
    "error_count": 0,
    "warning_count": 2
  }
}
```

### **Module Status Updates**
```json
{
  "type": "module_status",
  "timestamp": 1706441400,
  "data": {
    "module_id": 2,
    "module_name": "Power Module",
    "status": "active",
    "last_activity": 1706441400,
    "communication_ok": true,
    "hardware_ok": true
  }
}
```

### **Module Command Results**
```json
{
  "type": "module_command_result",
  "timestamp": 1706441400,
  "data": {
    "module_id": 2,
    "module_name": "Power Module",
    "command": "reset",
    "success": true,
    "message": "Command executed successfully",
    "execution_time_ms": 50
  }
}
```

### **Module Streaming Control**
```javascript
// Start module-specific streaming
ws.send(JSON.stringify({
  "type": "start_module_streaming",
  "module_id": 2,
  "interval_ms": 1000
}));

// Stop module-specific streaming
ws.send(JSON.stringify({
  "type": "stop_module_streaming",
  "module_id": 2
}));
```

### **Backend WebSocket Handler Example**
```python
import websockets
import json

async def websocket_handler():
    uri = "ws://localhost:8081/ws"
    async with websockets.connect(uri) as websocket:
        async for message in websocket:
            data = json.loads(message)
            message_type = data.get("type")
            
            if message_type == "telemetry":
                await process_telemetry(data["data"])
            elif message_type == "robot_status":
                await update_robot_status(data["data"])
            elif message_type == "alert":
                await handle_alert(data["data"])
            elif message_type == "heartbeat":
                await update_heartbeat(data["data"])

async def process_telemetry(telemetry_data):
    # Process real-time telemetry
    position = telemetry_data.get("robot_position", {})
    battery = telemetry_data.get("battery_level", 0)
    # Update database, send to frontend, etc.

async def handle_alert(alert_data):
    # Handle system alerts
    severity = alert_data.get("severity")
    message = alert_data.get("message")
    if severity == "critical":
        await send_emergency_notification(message)
```

---

## 🔧 **CONFIGURATION APIs**

### **1. Get State Machine Configuration**
```http
GET /api/v1/config/state-machine
```

### **2. Set State Machine Configuration**
```http
POST /api/v1/config/state-machine
Content-Type: application/json
```

### **3. Set Timeouts Configuration**
```http
POST /api/v1/config/timeouts
Content-Type: application/json
```

---

## 📊 **STATISTICS APIs**

### **1. Get State Statistics**
```http
GET /api/v1/state/statistics
```

**Response:**
```json
{
  "success": true,
  "data": {
    "total_transitions": 156,
    "time_in_idle": 3200000,     // ms
    "time_in_moving": 400000,    // ms
    "time_in_error": 0,          // ms
    "error_count": 0,
    "last_error": null
  }
}
```

---

## 🚦 **STATE CONTROL APIs**

### **1. Move Command**
```http
POST /api/v1/state/move
```

### **2. Stop Command**
```http
POST /api/v1/state/stop
```

### **3. Emergency Command**
```http
POST /api/v1/state/emergency
```

### **4. Reset Command**
```http
POST /api/v1/state/reset
```

---

## 🔌 **WEBSOCKET ON PORT 8081**

**⚠️ IMPORTANT:** Port 8081 là WebSocket server, không phải HTTP backup.

### **WebSocket Connection:**
```python
import websockets

# Connect to WebSocket
ws = await websockets.connect("ws://localhost:8081/ws")

# Listen for messages
async for message in ws:
    data = json.loads(message)
    print(f"Received: {data}")
```

### **HTTP Fallback (Limited):**
Port 8081 có limited HTTP support cho một số endpoints cơ bản:
- `GET /health` - Health check (có thể không stable)
- `GET /api/v1/status` - Basic status
- `GET /api/v1/robot/status` - Robot status

**Note:** *Chủ yếu sử dụng WebSocket cho real-time communication*

---

## 🎨 **FRONTEND INTEGRATION EXAMPLES**

### **React Frontend Integration**
```javascript
// React Hook for Firmware API
import { useState, useEffect, useCallback } from 'react';

const useFirmwareAPI = () => {
  const [robotStatus, setRobotStatus] = useState(null);
  const [lidarData, setLidarData] = useState([]);
  const [isConnected, setIsConnected] = useState(false);
  
  const API_BASE = 'http://localhost:8080';
  const WS_URL = 'ws://localhost:8081/ws';
  
  // HTTP API calls
  const getRobotStatus = useCallback(async () => {
    try {
      const response = await fetch(`${API_BASE}/api/v1/robot/status`);
      const data = await response.json();
      if (data.success) {
        setRobotStatus(data.data);
      }
    } catch (error) {
      console.error('Failed to get robot status:', error);
    }
  }, []);
  
  const emergencyStop = useCallback(async () => {
    try {
      const response = await fetch(`${API_BASE}/api/v1/safety/estop`, {
        method: 'POST',
        headers: {
          'Content-Type': 'application/json',
          'Authorization': 'Bearer oht50_operator_token_2025'
        },
        body: JSON.stringify({
          command: 'emergency_stop',
          reason: 'Frontend UI trigger',
          timestamp: new Date().toISOString()
        })
      });
      const data = await response.json();
      return data.success;
    } catch (error) {
      console.error('Emergency stop failed:', error);
      return false;
    }
  }, []);
  
  const getLidarScan = useCallback(async () => {
    try {
      const response = await fetch(`${API_BASE}/api/v1/lidar/scan_data`);
      const data = await response.json();
      if (data.success) {
        setLidarData(data.data.points);
      }
    } catch (error) {
      console.error('Failed to get LiDAR data:', error);
    }
  }, []);
  
  // WebSocket connection
  useEffect(() => {
    const ws = new WebSocket(WS_URL);
    
    ws.onopen = () => {
      setIsConnected(true);
      console.log('WebSocket connected');
    };
    
    ws.onmessage = (event) => {
      const data = JSON.parse(event.data);
      
      switch (data.type) {
        case 'telemetry':
          // Update real-time telemetry
          setRobotStatus(prev => ({
            ...prev,
            ...data.data
          }));
          break;
        case 'alert':
          // Handle alerts
          console.warn('Alert:', data.data.message);
          break;
        case 'robot_status':
          // Update robot status
          setRobotStatus(data.data);
          break;
      }
    };
    
    ws.onclose = () => {
      setIsConnected(false);
      console.log('WebSocket disconnected');
    };
    
    return () => ws.close();
  }, []);
  
  return {
    robotStatus,
    lidarData,
    isConnected,
    getRobotStatus,
    emergencyStop,
    getLidarScan
  };
};

export default useFirmwareAPI;
```

### **Vue.js Frontend Integration**
```javascript
// Vue.js Composable for Firmware API
import { ref, onMounted, onUnmounted } from 'vue';

export function useFirmwareAPI() {
  const robotStatus = ref(null);
  const lidarData = ref([]);
  const isConnected = ref(false);
  const ws = ref(null);
  
  const API_BASE = 'http://localhost:8080';
  const WS_URL = 'ws://localhost:8081/ws';
  
  // HTTP API methods
  const getRobotStatus = async () => {
    try {
      const response = await fetch(`${API_BASE}/api/v1/robot/status`);
      const data = await response.json();
      if (data.success) {
        robotStatus.value = data.data;
      }
    } catch (error) {
      console.error('Failed to get robot status:', error);
    }
  };
  
  const emergencyStop = async () => {
    try {
      const response = await fetch(`${API_BASE}/api/v1/safety/estop`, {
        method: 'POST',
        headers: {
          'Content-Type': 'application/json',
          'Authorization': 'Bearer oht50_operator_token_2025'
        },
        body: JSON.stringify({
          command: 'emergency_stop',
          reason: 'Vue.js UI trigger',
          timestamp: new Date().toISOString()
        })
      });
      const data = await response.json();
      return data.success;
    } catch (error) {
      console.error('Emergency stop failed:', error);
      return false;
    }
  };
  
  const getLidarScan = async () => {
    try {
      const response = await fetch(`${API_BASE}/api/v1/lidar/scan_data`);
      const data = await response.json();
      if (data.success) {
        lidarData.value = data.data.points;
      }
    } catch (error) {
      console.error('Failed to get LiDAR data:', error);
    }
  };
  
  // WebSocket connection
  const connectWebSocket = () => {
    ws.value = new WebSocket(WS_URL);
    
    ws.value.onopen = () => {
      isConnected.value = true;
      console.log('WebSocket connected');
    };
    
    ws.value.onmessage = (event) => {
      const data = JSON.parse(event.data);
      
      switch (data.type) {
        case 'telemetry':
          robotStatus.value = { ...robotStatus.value, ...data.data };
          break;
        case 'alert':
          console.warn('Alert:', data.data.message);
          break;
        case 'robot_status':
          robotStatus.value = data.data;
          break;
      }
    };
    
    ws.value.onclose = () => {
      isConnected.value = false;
      console.log('WebSocket disconnected');
    };
  };
  
  onMounted(() => {
    connectWebSocket();
  });
  
  onUnmounted(() => {
    if (ws.value) {
      ws.value.close();
    }
  });
  
  return {
    robotStatus,
    lidarData,
    isConnected,
    getRobotStatus,
    emergencyStop,
    getLidarScan
  };
}
```

### **Frontend Dashboard Component Example**
```jsx
// React Dashboard Component
import React, { useEffect } from 'react';
import useFirmwareAPI from './hooks/useFirmwareAPI';

const RobotDashboard = () => {
  const {
    robotStatus,
    lidarData,
    isConnected,
    getRobotStatus,
    emergencyStop,
    getLidarScan
  } = useFirmwareAPI();
  
  useEffect(() => {
    // Initial data load
    getRobotStatus();
    getLidarScan();
    
    // Periodic updates
    const interval = setInterval(() => {
      getRobotStatus();
    }, 1000);
    
    return () => clearInterval(interval);
  }, [getRobotStatus, getLidarScan]);
  
  const handleEmergencyStop = async () => {
    const success = await emergencyStop();
    if (success) {
      alert('Emergency stop activated!');
    } else {
      alert('Emergency stop failed!');
    }
  };
  
  return (
    <div className="robot-dashboard">
      <div className="status-bar">
        <span className={`connection-status ${isConnected ? 'connected' : 'disconnected'}`}>
          {isConnected ? '🟢 Connected' : '🔴 Disconnected'}
        </span>
      </div>
      
      <div className="robot-info">
        <h2>Robot Status</h2>
        {robotStatus ? (
          <div>
            <p>Status: {robotStatus.status}</p>
            <p>Position: X: {robotStatus.position?.x}mm, Y: {robotStatus.position?.y}mm</p>
            <p>Battery: {robotStatus.battery_level}%</p>
            <p>Temperature: {robotStatus.temperature}°C</p>
          </div>
        ) : (
          <p>Loading...</p>
        )}
      </div>
      
      <div className="controls">
        <button 
          className="emergency-stop"
          onClick={handleEmergencyStop}
        >
          🚨 EMERGENCY STOP
        </button>
      </div>
      
      <div className="lidar-data">
        <h3>LiDAR Points: {lidarData.length}</h3>
        <div className="lidar-visualization">
          {/* LiDAR visualization component */}
        </div>
      </div>
    </div>
  );
};

export default RobotDashboard;
```

---

## 🛠️ **BACKEND IMPLEMENTATION EXAMPLES**

### **Complete Backend Service Example**
```python
import asyncio
import aiohttp
import websockets
import json
from datetime import datetime

class OHT50FirmwareClient:
    def __init__(self):
        self.http_url = "http://localhost:8080"
        self.ws_url = "ws://localhost:8081/ws"
        self.backup_url = "http://localhost:8081"
        self.session = None
        self.ws_connection = None
        
    async def connect(self):
        """Connect to firmware"""
        self.session = aiohttp.ClientSession()
        
        # Test HTTP connection
        health = await self.get_health()
        if not health:
            raise Exception("HTTP connection failed")
            
        # Connect WebSocket
        try:
            self.ws_connection = await websockets.connect(self.ws_url)
        except Exception as e:
            print(f"WebSocket connection failed: {e}")
            
    async def disconnect(self):
        """Disconnect from firmware"""
        if self.session:
            await self.session.close()
        if self.ws_connection:
            await self.ws_connection.close()
            
    # HTTP API Methods
    async def get_health(self):
        async with self.session.get(f"{self.http_url}/health") as response:
            if response.status == 200:
                data = await response.json()
                return data.get("status") == "healthy"
        return False
        
    async def get_robot_status(self):
        async with self.session.get(f"{self.http_url}/api/v1/robot/status") as response:
            return await response.json()
            
    async def emergency_stop(self):
        data = {"command": "emergency_stop", "timestamp": datetime.now().isoformat()}
        async with self.session.post(f"{self.http_url}/api/v1/safety/estop", json=data) as response:
            result = await response.json()
            return result.get("success", False)
            
    async def get_modules(self):
        async with self.session.get(f"{self.http_url}/api/v1/rs485/modules") as response:
            data = await response.json()
            return data.get("data", {}).get("modules", [])
            
    async def get_lidar_scan(self):
        async with self.session.get(f"{self.http_url}/api/v1/lidar/scan_data") as response:
            data = await response.json()
            return data.get("data", {}).get("points", [])
            
    async def get_lidar_360(self):
        url = f"{self.http_url}/api/v1/lidar/scan_frame_360?reducer=max&interpolate=1"
        async with self.session.get(url) as response:
            data = await response.json()
            return data.get("data", {}).get("frame_360", [])
            
    async def start_motion(self, velocity=1000.0):
        data = {
            "segment_id": f"seg_{int(time.time())}",
            "target_velocity": velocity,
            "acceleration": 500.0
        }
        async with self.session.post(f"{self.http_url}/api/v1/motion/segment/start", json=data) as response:
            result = await response.json()
            return result.get("success", False)
            
    async def stop_motion(self):
        async with self.session.post(f"{self.http_url}/api/v1/motion/segment/stop", json={}) as response:
            result = await response.json()
            return result.get("success", False)
            
    # WebSocket Methods
    async def listen_telemetry(self, callback):
        """Listen to real-time telemetry"""
        if not self.ws_connection:
            raise Exception("WebSocket not connected")
            
        async for message in self.ws_connection:
            try:
                data = json.loads(message)
                await callback(data)
            except json.JSONDecodeError:
                continue
                
    # High-level Methods
    async def monitor_robot(self):
        """Complete robot monitoring example"""
        # Get initial status
        status = await self.get_robot_status()
        print(f"Robot Status: {status['data']['status']}")
        
        # Get modules
        modules = await self.get_modules()
        print(f"Modules: {len(modules)} found")
        
        # Get LiDAR data
        lidar_scan = await self.get_lidar_scan()
        print(f"LiDAR: {len(lidar_scan)} points")
        
        # Start telemetry monitoring
        async def telemetry_callback(data):
            if data.get("type") == "telemetry":
                print(f"Telemetry: {data['data']}")
            elif data.get("type") == "alert":
                print(f"Alert: {data['data']['message']}")
                
        await self.listen_telemetry(telemetry_callback)

# Usage Example
async def main():
    client = OHT50FirmwareClient()
    
    try:
        await client.connect()
        await client.monitor_robot()
    finally:
        await client.disconnect()

if __name__ == "__main__":
    asyncio.run(main())
```

---

## ❌ **ERROR HANDLING & PERFORMANCE**

### **Enhanced Error Handling (v2.0)**

**Standardized Error Responses:**
```json
{
  "success": false,
  "error": "Connection timeout",
  "error_code": 500,
  "timestamp": 1706441400,
  "context": {
    "module": "COMMUNICATION_MANAGER",
    "function": "comm_manager_modbus_send_receive",
    "line": 1234,
    "details": "(status=-4 - TIMEOUT)"
  }
}
```

**Performance Monitoring:**
```json
{
  "success": true,
  "data": { /* response data */ },
  "performance": {
    "response_time_ms": 15,
    "loop_time_us": 8500,
    "adaptive_sleep_ms": 12,
    "health_percentage": 92.5
  }
}
```

### **HTTP Status Codes**
- `200` - Success
- `400` - Bad Request (invalid parameters)
- `401` - Unauthorized (authentication required)
- `404` - Not Found (invalid endpoint)
- `500` - Internal Server Error
- `503` - Service Unavailable (firmware not ready)

### **System Health Indicators**

**RS485 Communication Health:**
```json
{
  "rs485_health": {
    "percentage": 92.5,
    "hardware_detected": true,
    "total_attempts": 1250,
    "successful_responses": 1156,
    "consecutive_failures": 0,
    "last_success_time": 1706441400
  }
}
```

**Performance Metrics:**
```json
{
  "performance": {
    "total_loops": 125000,
    "average_loop_time_us": 8234,
    "min_loop_time_us": 5120,
    "max_loop_time_us": 15678,
    "adaptive_sleep_ms": 12,
    "cpu_usage_estimate": 35.2
  }
}
```

### **Backend Error Handling Example**
```python
async def safe_api_call(endpoint, data=None):
    try:
        if data:
            response = await fw_client.post(endpoint, json=data)
        else:
            response = await fw_client.get(endpoint)
            
        if response.status == 200:
            result = await response.json()
            if result.get("success"):
                return result
            else:
                print(f"API Error: {result.get('error')}")
                return None
        else:
            print(f"HTTP Error: {response.status}")
            return None
            
    except asyncio.TimeoutError:
        print(f"Timeout calling {endpoint}")
        return None
    except Exception as e:
        print(f"Exception calling {endpoint}: {e}")
        return None
```

---

## 🔄 **CONNECTION RECOVERY**

### **Automatic Reconnection Example**
```python
class RobustFirmwareClient:
    def __init__(self):
        self.client = OHT50FirmwareClient()
        self.reconnect_attempts = 0
        self.max_reconnect_attempts = 5
        
    async def ensure_connection(self):
        """Ensure connection is available with auto-reconnect"""
        if not await self.client.get_health():
            print("Connection lost, attempting reconnect...")
            
            while self.reconnect_attempts < self.max_reconnect_attempts:
                try:
                    await self.client.disconnect()
                    await asyncio.sleep(2 ** self.reconnect_attempts)  # Exponential backoff
                    await self.client.connect()
                    
                    if await self.client.get_health():
                        print("Reconnection successful")
                        self.reconnect_attempts = 0
                        return True
                        
                except Exception as e:
                    print(f"Reconnect attempt {self.reconnect_attempts + 1} failed: {e}")
                    self.reconnect_attempts += 1
                    
            print("Max reconnection attempts reached")
            return False
            
        return True
        
    async def robust_api_call(self, method, *args, **kwargs):
        """API call with automatic reconnection"""
        if not await self.ensure_connection():
            return None
            
        try:
            return await method(*args, **kwargs)
        except Exception as e:
            print(f"API call failed: {e}")
            return None
```

---

## 📋 **TESTING CHECKLIST**

### **Backend Integration Tests**
```python
async def test_firmware_integration():
    """Comprehensive firmware integration tests for Backend team"""
    client = OHT50FirmwareClient()
    
    try:
        await client.connect()
        
        # Test 1: Health Check
        health = await client.get_health()
        assert health == True, "Health check failed"
        print("✅ Health check passed")
        
        # Test 2: Robot Status
        status = await client.get_robot_status()
        assert status["success"] == True, "Robot status failed"
        print("✅ Robot status passed")
        
        # Test 3: Emergency Stop
        estop_result = await client.emergency_stop()
        assert estop_result == True, "Emergency stop failed"
        print("✅ Emergency stop passed")
        
        # Test 4: Modules
        modules = await client.get_modules()
        assert len(modules) > 0, "No modules found"
        print(f"✅ Modules test passed - {len(modules)} modules found")
        
        # Test 5: LiDAR
        lidar_data = await client.get_lidar_scan()
        assert len(lidar_data) > 0, "No LiDAR data"
        print(f"✅ LiDAR test passed - {len(lidar_data)} points")
        
        # Test 6: Motion Control
        start_result = await client.start_motion(500.0)
        assert start_result == True, "Motion start failed"
        print("✅ Motion start passed")
        
        stop_result = await client.stop_motion()
        assert stop_result == True, "Motion stop failed"
        print("✅ Motion stop passed")
        
        print("🎉 All integration tests passed!")
        
    except Exception as e:
        print(f"❌ Integration test failed: {e}")
        raise
    finally:
        await client.disconnect()

# Run tests
if __name__ == "__main__":
    asyncio.run(test_firmware_integration())
```

### **Security Testing (v2.1)**
```python
async def test_security_features():
    """Security validation tests for Backend integration"""
    client = OHT50FirmwareClient()
    
    try:
        await client.connect()
        
        # Test 1: No Authentication (should work for read operations)
        status = await client.get_robot_status()
        assert status["success"] == True, "Read operation should work without auth"
        print("✅ Read operations without auth passed")
        
        # Test 2: Valid Admin Token
        headers = {"Authorization": "Bearer oht50_admin_token_2025"}
        config_data = {"state_timeout_ms": 5000}
        response = await client.post("/api/v1/config/state-machine", 
                                    json=config_data, headers=headers)
        assert response["success"] == True, "Admin token should work"
        print("✅ Admin token authentication passed")
        
        # Test 3: Invalid Token
        headers = {"Authorization": "Bearer invalid_token"}
        try:
            response = await client.post("/api/v1/config/state-machine", 
                                        json=config_data, headers=headers)
            assert response.status == 401, "Invalid token should return 401"
        except:
            pass  # Expected to fail
        print("✅ Invalid token rejection passed")
        
        # Test 4: Emergency Stop Security Logging
        estop_result = await client.emergency_stop()
        assert estop_result == True, "Emergency stop should work and be logged"
        print("✅ Emergency stop security logging passed")
        
        print("🔒 All security tests passed!")
        
    except Exception as e:
        print(f"❌ Security test failed: {e}")
        raise
    finally:
        await client.disconnect()

# Test Performance Monitoring
async def test_performance_monitoring():
    """Performance monitoring tests for Backend integration"""
    client = OHT50FirmwareClient()
    
    try:
        await client.connect()
        
        # Test multiple rapid requests to trigger performance metrics
        for i in range(10):
            await client.get_robot_status()
            await asyncio.sleep(0.1)
        print("✅ Rapid request performance test passed")
        
        # Check RS485 health
        modules = await client.get_modules()
        health_score = modules.get("health_score", 0)
        assert health_score > 0, "Health score should be available"
        print(f"✅ RS485 health monitoring passed - Score: {health_score}%")
        
        print("📊 All performance tests passed!")
        
    except Exception as e:
        print(f"❌ Performance test failed: {e}")
        raise
    finally:
        await client.disconnect()

# Run all tests
if __name__ == "__main__":
    print("🚀 Starting Backend Integration Test Suite...")
    asyncio.run(test_firmware_integration())
    asyncio.run(test_security_features())
    asyncio.run(test_performance_monitoring())
    print("🎉 All Backend Integration Tests Completed!")
```

---

## 🎯 **SUMMARY**

### **✅ Available for Backend**
- **25+ REST API endpoints** on port 8080
- **WebSocket real-time streaming** on port 8081  
- **HTTP backup** on port 8081 for fallback
- **Complete robot control** (status, motion, safety)
- **Module management** (RS485 modules, statistics)
- **LiDAR integration** (11 specialized endpoints)
- **System monitoring** (health, state, diagnostics)
- **Real-time telemetry** (WebSocket streaming)

### **🔧 Backend Implementation Ready**
- Complete API documentation with examples
- Error handling and recovery patterns
- WebSocket real-time integration
- Connection management strategies
- Testing frameworks and examples

### **✅ Backend Team - COMPLETED**
1. ✅ **Implement FW Client** using provided examples
2. ✅ **Set up WebSocket** real-time listeners  
3. ✅ **Add Error Handling** with reconnection logic
4. ✅ **Create Service Layer** for high-level operations
5. ✅ **Add Integration Tests** using provided test suite
6. ✅ **Implement Security** with Bearer token authentication
7. ✅ **Monitor Performance** using health indicators
8. ✅ **Handle Enhanced Errors** with context information

### **🚀 Next Steps for Frontend Team**
1. 🎨 **Implement UI Components** using provided React/Vue examples
2. 🔄 **Set up WebSocket** real-time UI updates
3. 🎯 **Create Dashboard** with robot status và controls
4. 🗺️ **Implement Map Interface** với LiDAR visualization
5. ⚙️ **Add Configuration UI** for system settings
6. 🚨 **Implement Alert System** với real-time notifications
7. 📱 **Mobile Responsive** design cho all devices
8. 🧪 **Frontend Testing** với integration tests

### **🎯 NEW FEATURES IN v2.0**
- 🔒 **Security Framework:** Bearer token authentication với 3 role levels
- 🚀 **Performance Optimization:** Adaptive timing và real-time monitoring
- 🔧 **Enhanced Error Handling:** Standardized error codes với context
- 📊 **Health Monitoring:** RS485 communication health tracking
- 📈 **Scalability Support:** Dynamic module management up to 16 modules
- 🛡️ **Security Audit:** Complete logging cho all critical operations

---

---

## 📝 **CHANGELOG**

### **v2.2.0 (2025-01-28) - Frontend Integration Ready**

#### **🎨 Frontend Integration Features:**
- ✅ **React Integration Examples:** Complete React hooks và components
- ✅ **Vue.js Integration Examples:** Vue composables và reactive data
- ✅ **Dashboard Components:** Ready-to-use UI components
- ✅ **WebSocket UI Integration:** Real-time updates cho frontend
- ✅ **Authentication UI:** Bearer token integration examples
- ✅ **Error Handling UI:** Frontend error handling patterns

#### **📊 Documentation Enhancements:**
- ✅ **Frontend Integration Section:** Complete frontend development guide
- ✅ **UI Component Examples:** React và Vue.js implementation examples
- ✅ **Real-time UI Updates:** WebSocket integration cho live data
- ✅ **Mobile Responsive:** Frontend responsive design guidelines
- ✅ **Testing Examples:** Frontend integration testing patterns

#### **🚀 Architecture Updates:**
- ✅ **Multi-tier Architecture:** Frontend ↔ Backend ↔ Firmware
- ✅ **Integration Status:** Backend complete, Frontend ready
- ✅ **Next Phase Planning:** Frontend development roadmap
- ✅ **Team Coordination:** Clear handoff từ Backend sang Frontend

### **v2.1.0 (2025-01-28) - Backend Integration Enhanced**

#### **🔄 Backend Integration Updates:**
- ✅ **Integration Status Tracking:** Added real-time integration status monitoring
- ✅ **Backend Service Layer:** Enhanced documentation for service integration
- ✅ **Database Integration:** Added telemetry storage implementation guidelines
- ✅ **Frontend WebSocket:** Updated real-time UI integration documentation
- ✅ **API Documentation:** Enhanced with Backend team specific examples

#### **📊 Documentation Improvements:**
- ✅ **Version Management:** Updated to v2.1.0 với integration focus
- ✅ **Status Tracking:** Added production ready status indicators
- ✅ **Integration Guidelines:** Enhanced Backend team integration examples
- ✅ **Testing Framework:** Updated với Backend integration test cases

### **v2.0.0 (2025-01-28) - Security & Performance Enhanced**

#### **🔒 Security Features Added:**
- ✅ **Bearer Token Authentication:** 3-tier role system (Admin/Operator/Readonly)
- ✅ **Security Audit Logging:** All critical operations logged
- ✅ **Authentication Error Handling:** Proper 401 responses với detailed messages
- ✅ **Protected Endpoints:** Configuration và control APIs secured

#### **🚀 Performance Optimizations:**
- ✅ **Adaptive Timing:** Dynamic sleep intervals (5-50ms) based on load
- ✅ **Performance Monitoring:** Real-time loop timing analysis
- ✅ **Health Monitoring:** RS485 communication health tracking (0% → 92%+)
- ✅ **Auto Cleanup:** Smart process và port management

#### **🔧 Enhanced Error Handling:**
- ✅ **Standardized Error Codes:** HAL status codes với context information
- ✅ **Enhanced Logging:** Module, function, line number trong error messages
- ✅ **Parameter Validation:** Input range checking với proper error responses
- ✅ **Recovery Mechanisms:** Automatic timeout handling và retry logic

#### **📈 Scalability Improvements:**
- ✅ **Dynamic Module Management:** Support up to 16 modules
- ✅ **Hot-plug Detection:** Runtime module addition/removal
- ✅ **Auto Discovery:** Intelligent module scanning
- ✅ **Resource Management:** Memory leak prevention và cleanup

#### **🧪 Testing & Quality:**
- ✅ **Comprehensive Testing:** Security, performance, và integration tests
- ✅ **API Validation:** All 25+ endpoints tested và verified
- ✅ **Error Scenario Testing:** Timeout, authentication, validation tests
- ✅ **Performance Benchmarking:** Response time và throughput metrics

### **v1.0.0 (2025-01-27) - Initial Release**
- ✅ **25+ REST API Endpoints** on port 8080
- ✅ **WebSocket Real-time Streaming** on port 8081
- ✅ **Robot Control APIs** (status, motion, safety)
- ✅ **Module Management** (RS485 modules, statistics)
- ✅ **Module Data Access APIs** (telemetry, config, commands, history, health)
- ✅ **Module-Specific WebSocket Streaming** (real-time module data)
- ✅ **LiDAR Integration** (11 specialized endpoints)
- ✅ **System Monitoring** (health, state, diagnostics)

---

## 📋 **CHANGELOG**

### **v2.3.0 - 2025-01-28** *(Issue #140 - Module Data Access APIs)*
- ✅ **NEW:** Module Data Access APIs (6 endpoints)
  - `GET /api/v1/modules/{id}/telemetry` - Module telemetry data
  - `GET /api/v1/modules/{id}/config` - Module configuration
  - `POST /api/v1/modules/{id}/config` - Set module configuration
  - `POST /api/v1/modules/{id}/command` - Send module commands
  - `GET /api/v1/modules/{id}/history` - Module history data
  - `GET /api/v1/modules/{id}/health` - Module health status
- ✅ **NEW:** Module Data Storage System
  - Real-time module data storage and retrieval
  - Thread-safe data access with mutex protection
  - Automatic data cleanup and history management
  - Fallback to simulated data when real data unavailable
- ✅ **NEW:** Module-Specific WebSocket Streaming
  - Real-time module telemetry streaming
  - Module configuration updates
  - Module health status monitoring
  - Module command result notifications
  - Module streaming control (start/stop)
- ✅ **ENHANCED:** API Documentation
  - Complete Module Data Access APIs documentation
  - WebSocket streaming examples and handlers
  - Backend integration examples
  - Updated API endpoint count (40 total endpoints)

### **v2.2.0 - 2025-01-28** *(Previous Version)*
- ✅ **WebSocket Real-time Streaming** on port 8081
- ✅ **Robot Control APIs** (status, motion, safety)
- ✅ **Module Management** (RS485 modules, statistics)
- ✅ **LiDAR Integration** (11 specialized endpoints)
- ✅ **System Monitoring** (health, state, diagnostics)

---

**📋 Generated by Firmware Team - OHT-50 Project**  
**🕒 Date: 2025-01-28**  
**✅ Status: v2.3 COMPLETE - Module Data Access APIs Ready**  
**🏆 Achievement: 100% GitHub Issues Resolved (9/9 Issues)**  
**✅ Backend Integration: Complete**  
**✅ Module Data Access: Complete**  
**🚀 Frontend Integration: Ready for Development**<|MERGE_RESOLUTION|>--- conflicted
+++ resolved
@@ -28,11 +28,7 @@
 | **🤖 Robot Control** | 2 | `/api/v1/robot/status`, `/api/v1/robot/command` | 1/2 |
 | **🛡️ Safety** | 2 | `/api/v1/safety/status`, `/api/v1/safety/estop` | 1/2 |
 | **📊 System** | 2 | `/api/v1/system/status`, `/api/v1/system/state` | ❌ |
-<<<<<<< HEAD
-| **🔧 Modules** | 8 | `/api/v1/rs485/modules`, `/api/v1/modules/stats`, `/api/v1/modules/start-scan` | 4/8 |
-=======
-| **🔧 Modules** | 3 | `/api/v1/rs485/modules`, `/api/v1/modules/stats` | ❌ |
->>>>>>> a8c039d8
+|| **🔧 Modules** | 8 | `/api/v1/rs485/modules`, `/api/v1/modules/stats`, `/api/v1/modules/start-scan` | 4/8 |
 | **🔍 Module Data Access** | 6 | `/api/v1/modules/{id}/telemetry`, `/api/v1/modules/{id}/config` | 3/6 |
 | **⚡ Motion** | 3 | `/api/v1/motion/segment/start`, `/api/v1/motion/state` | 2/3 |
 | **👁️ LiDAR** | 10 | `/api/v1/lidar/scan_data`, `/api/v1/lidar/scan_frame_360` | 2/10 |
@@ -679,89 +675,7 @@
 
 **Note:** *Simplified response - detailed module info available via /api/v1/rs485/modules*
 
-<<<<<<< HEAD
-### RS485 Scan Control APIs (Issue #147 - NEW)
-
-#### Start RS485 Scan
-```http
-POST /api/v1/modules/start-scan
-X-API-Key: OHT-50-API-KEY-001
-```
-Response:
-```json
-{
-  "success": true,
-  "message": "Module scanning started",
-  "data": {"scan_active": true, "timestamp": 1706441400}
-}
-```
-
-#### Pause/Resume RS485 Scan
-```http
-POST /api/v1/modules/pause-scan
-POST /api/v1/modules/resume-scan
-X-API-Key: OHT-50-API-KEY-001
-```
-Responses:
-```json
-{ "success": true, "message": "scan paused" }
-```
-```json
-{ "success": true, "message": "scan resumed" }
-```
-
-#### Stop RS485 Scan
-```http
-POST /api/v1/modules/stop-scan
-X-API-Key: OHT-50-API-KEY-001
-```
-Response:
-```json
-{
-  "success": true,
-  "message": "Module scanning stopped",
-  "data": {"scan_active": false, "polling_active": false, "timestamp": 1706441400}
-}
-```
-
-#### Quick Discover (Refresh nhẹ)
-```http
-POST /api/v1/modules/discover
-X-API-Key: OHT-50-API-KEY-001
-```
-Response:
-```json
-{
-  "success": true,
-  "message": "Module discovery completed",
-  "data": {"total_modules": 6, "active_modules": 5, "failed_modules": 1, "timestamp": 1706441400}
-}
-```
-
-#### Get RS485 Scan Status
-```http
-GET /api/v1/modules/scan-status
-```
-
-**Description:** Trả về trạng thái vòng quét RS485 hiện tại (đang quét hay không) và số liệu thời gian quét gần nhất.
-
-**Response (example):**
-```json
-{
-  "success": true,
-  "data": {
-    "scan_active": false,
-    "registry_scanning": false,
-    "discovery_total_ms": 4988,
-    "p95_ms": 4316,
-    "p99_ms": 4316,
-    "timestamp": 1758699240857
-  }
-}
-```
-
-=======
->>>>>>> a8c039d8
+|| **🔧 Modules** | 8 | `/api/v1/rs485/modules`, `/api/v1/modules/stats`, `/api/v1/modules/start-scan` | 4/8 |
 ---
 
 ## 🔍 **MODULE DATA ACCESS APIs** *(Issue #140 - NEW)*
