--- conflicted
+++ resolved
@@ -10,10 +10,6 @@
 #include "estimator_1d.h"
 #include "dock_module_handler.h"
 #include "storage/module_data_storage.h"
-<<<<<<< HEAD
-#include "module_control_apis.h"
-=======
->>>>>>> a8c039d8
 
 int api_register_minimal_endpoints(void){
     // CRITICAL ENDPOINTS - Issue #112 Fix
@@ -25,13 +21,6 @@
     api_manager_register_endpoint("/api/v1/safety/estop", API_MGR_HTTP_POST, api_handle_safety_estop);
     // ESSENTIAL MODULE ENDPOINTS ONLY
     api_manager_register_endpoint("/api/v1/modules/stats", API_MGR_HTTP_GET, api_handle_modules_stats);
-    // RS485 scan control (Issue #147)
-    api_manager_register_endpoint("/api/v1/modules/start-scan", API_MGR_HTTP_POST, api_handle_modules_start_scan);
-    api_manager_register_endpoint("/api/v1/modules/discover", API_MGR_HTTP_POST, api_handle_modules_discover);
-    api_manager_register_endpoint("/api/v1/modules/stop-scan", API_MGR_HTTP_POST, api_handle_modules_stop_scan);
-    api_manager_register_endpoint("/api/v1/modules/pause-scan", API_MGR_HTTP_POST, api_handle_modules_pause_scan);
-    api_manager_register_endpoint("/api/v1/modules/resume-scan", API_MGR_HTTP_POST, api_handle_modules_resume_scan);
-    api_manager_register_endpoint("/api/v1/modules/scan-status", API_MGR_HTTP_GET, api_handle_modules_scan_status);
     // REMOVED: /api/v1/modules - Duplicate với rs485/modules
     // REMOVED: /api/v1/modules/scan - Over-engineered 
     // REMOVED: /api/v1/modules/config - Over-complex
@@ -96,9 +85,7 @@
     return api_manager_create_success_response(res, json);
 }
 
-// NOTE: Duplicate implementation moved to module_control_apis.c for v1 module list
-// Keep this symbol out to avoid multiple definition
-/*int api_handle_modules_list(const api_mgr_http_request_t *req, api_mgr_http_response_t *res){
+int api_handle_modules_list(const api_mgr_http_request_t *req, api_mgr_http_response_t *res){
     (void)req;
     
     // Get modules from registry
@@ -162,7 +149,7 @@
     pos += snprintf(buffer + pos, sizeof(buffer) - pos, "]}}");
     
     return api_manager_create_success_response(res, buffer);
-}*/
+}
 
 
 int api_handle_module_status_by_id(const api_mgr_http_request_t *req, api_mgr_http_response_t *res){
